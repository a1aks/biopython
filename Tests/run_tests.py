--- conflicted
+++ resolved
@@ -107,11 +107,7 @@
     # get the command line options
     try:
         opts, args = getopt.getopt(argv, 'gv', ["generate", "verbose",
-<<<<<<< HEAD
-            "doctest", "help"])
-=======
             "doctest", "help", "offline"])
->>>>>>> 5bf399dd
     except getopt.error as msg:
         print(msg)
         print(__doc__)
