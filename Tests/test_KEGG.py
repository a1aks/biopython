--- conflicted
+++ resolved
@@ -21,10 +21,7 @@
         for record in records:
             print(record)
         print("\n")
-<<<<<<< HEAD
-=======
         fh.close()
->>>>>>> d7ddb068
 
 def t_KEGG_Compound(testfiles):
     """Tests Bio.KEGG.Compound functionality."""
@@ -34,12 +31,8 @@
         records = Compound.parse(fh)
         for record in records:
             print(record)
-<<<<<<< HEAD
-        print("\n")    
-=======
         print("\n")
         fh.close()
->>>>>>> d7ddb068
 
 def t_KEGG_Map(testfiles):
     """Tests Bio.KEGG.Map functionality."""
@@ -61,10 +54,7 @@
         rxs.sort(key=lambda x:str(x))
         for x in rxs:
             print(str(x))
-<<<<<<< HEAD
-=======
         fh.close()
->>>>>>> d7ddb068
 
 
 t_KEGG_Enzyme(test_KEGG_Enzyme_files)
