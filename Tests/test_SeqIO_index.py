--- conflicted
+++ resolved
@@ -20,8 +20,6 @@
 import os
 import unittest
 from io import StringIO
-<<<<<<< HEAD
-=======
 try:
     #This is in Python 2.6+, but we need it on Python 3
     from io import BytesIO
@@ -29,7 +27,6 @@
     BytesIO = StringIO
 
 
->>>>>>> d7ddb068
 from Bio.SeqRecord import SeqRecord
 from Bio import SeqIO
 from Bio.SeqIO._index import _FormatToRandomAccess
@@ -170,19 +167,11 @@
             #Python 3
             assert not hasattr(rec_dict, "iteritems")
             for key, rec in rec_dict.items():
-<<<<<<< HEAD
-                self.assertTrue(key in id_list)
-                self.assertTrue(isinstance(rec, SeqRecord))
-                self.assertTrue(rec.id in ids)
-            for rec in rec_dict.values():
-                self.assertTrue(key in id_list)
-=======
                 self.assertTrue(key in keys)
                 self.assertTrue(isinstance(rec, SeqRecord))
                 self.assertTrue(rec.id in ids)
             for rec in rec_dict.values():
                 self.assertTrue(key in keys)
->>>>>>> d7ddb068
                 self.assertTrue(isinstance(rec, SeqRecord))
                 self.assertTrue(rec.id in ids)
         #Check the following fail
