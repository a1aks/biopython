--- conflicted
+++ resolved
@@ -135,15 +135,9 @@
             rec2 = SeqIO.read(StringIO(raw), format, alphabet)
             self.assertEqual(True, compare_record(rec1, rec2))
 
-<<<<<<< HEAD
     def test_duplicates_index_mem(self):
 	"""Index file with duplicate identifers with Bio.SeqIO.index() in mem"""
 	self.assertRaises(ValueError, SeqIO.index, "Fasta/dups.fasta", "fasta")
-=======
-    def test_duplicates_index(self):
-        """Index file with duplicate identifers with Bio.SeqIO.index()"""
-        self.assertRaises(ValueError, SeqIO.index, "Fasta/dups.fasta", "fasta")
->>>>>>> 0afc10d8
 
     def test_duplicates_index_db(self):
 	"""Index file with duplicate identifers with Bio.SeqIO.index() with db"""
