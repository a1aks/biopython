# Copyright 2009 by Peter Cock.  All rights reserved.
# This code is part of the Biopython distribution and governed by its
# license.  Please see the LICENSE file that should have been included
# as part of this package.

"""Additional unit tests for Bio.SeqIO.convert(...) function."""
import os
import unittest
from Bio.SeqRecord import SeqRecord
from Bio import SeqIO
from Bio.SeqIO._index import _FormatToIndexedDict
from Bio.Alphabet import generic_protein, generic_nucleotide, generic_dna

BINARY_FORMATS = ["sff", "sff-trim"]

class IndexDictTests(unittest.TestCase) :
    """Cunning unit test where methods are added at run time."""
    def simple_check(self, filename, format, alphabet) :
        if format in BINARY_FORMATS :
            mode = "rb"
        else :
            mode = "r"
        id_list = [rec.id for rec in \
<<<<<<< HEAD
                   SeqIO.parse(open(filename, mode), format, alphabet)]
        rec_dict = SeqIO.indexed_dict(filename, format, alphabet)
=======
                   SeqIO.parse(open(filename), format, alphabet)]
        rec_dict = SeqIO.index(filename, format, alphabet)
>>>>>>> 14e4ae93
        self.assertEqual(set(id_list), set(rec_dict.keys()))
        #This is redundant, I just want to make sure len works:
        self.assertEqual(len(id_list), len(rec_dict))
        #Make sure boolean evaluation works
        self.assertEqual(bool(id_list), bool(rec_dict))
        for key in id_list :
            self.assert_(key in rec_dict)
            self.assertEqual(key, rec_dict[key].id)
            self.assertEqual(key, rec_dict.get(key).id)
        #Check non-existant keys,
        try :
            rec = rec_dict[chr(0)]
            raise ValueError("Accessing a non-existant key should fail")
        except KeyError :
            pass
        self.assertEqual(rec_dict.get(chr(0)), None)
        self.assertEqual(rec_dict.get(chr(0), chr(1)), chr(1))
        #Now check iteritems...
        for key, rec in rec_dict.iteritems() :
            self.assert_(key in id_list)
            self.assert_(isinstance(rec, SeqRecord))
            self.assertEqual(rec.id, key)
        #Now check non-defined methods...
        self.assertRaises(NotImplementedError, rec_dict.values)
        self.assertRaises(NotImplementedError, rec_dict.popitem)
        self.assertRaises(NotImplementedError, rec_dict.pop, chr(0))
        self.assertRaises(NotImplementedError, rec_dict.pop, chr(0), chr(1))
        self.assertRaises(NotImplementedError, rec_dict.clear)
        self.assertRaises(NotImplementedError, rec_dict.__setitem__, "X", None)
        self.assertRaises(NotImplementedError, rec_dict.copy)
        self.assertRaises(NotImplementedError, rec_dict.fromkeys, [])
        #Done
            
tests = [
    ("Ace/contig1.ace", "ace", generic_dna),
    ("Ace/consed_sample.ace", "ace", None),
    ("Ace/seq.cap.ace", "ace", generic_dna),
    ("Quality/wrapping_original_sanger.fastq", "fastq", None),
    ("Quality/example.fastq", "fastq", None),
    ("Quality/example.fastq", "fastq-sanger", generic_dna),
    ("Quality/tricky.fastq", "fastq", generic_nucleotide),
    ("Quality/sanger_faked.fastq", "fastq-sanger", generic_dna),
    ("Quality/solexa_faked.fastq", "fastq-solexa", generic_dna),
    ("Quality/illumina_faked.fastq", "fastq-illumina", generic_dna),
    ("EMBL/U87107.embl", "embl", None),
    ("EMBL/TRBG361.embl", "embl", None),
    ("GenBank/NC_000932.faa", "fasta", generic_protein),
    ("GenBank/NC_005816.faa", "fasta", generic_protein),
    ("GenBank/NC_005816.ffn", "fasta", generic_dna),
    ("GenBank/NC_005816.fna", "fasta", generic_dna),
    ("GenBank/NC_005816.gb", "gb", None),
    ("GenBank/cor6_6.gb", "genbank", None),
    ("IntelliGenetics/vpu_nucaligned.txt", "ig", generic_nucleotide),
    ("IntelliGenetics/TAT_mase_nuc.txt", "ig", None),
    ("IntelliGenetics/VIF_mase-pro.txt", "ig", generic_protein),
    ("Phd/phd1", "phd", generic_dna),
    ("Phd/phd2", "phd", None),
    ("Phd/phd_solexa", "phd", generic_dna),
    ("Phd/phd_454", "phd", generic_dna),
    ("NBRF/B_nuc.pir", "pir", generic_nucleotide),
    ("NBRF/Cw_prot.pir", "pir", generic_protein),
    ("NBRF/clustalw.pir", "pir", None),
    ("SwissProt/sp001", "swiss", None),
    ("SwissProt/sp010", "swiss", None),
    ("SwissProt/sp016", "swiss", None),
    ("Roche/E3MFGYR02_random_10_reads.sff", "sff", generic_dna),
    ("Roche/E3MFGYR02_index_at_start.sff", "sff", generic_dna),
    ("Roche/E3MFGYR02_index_in_middle.sff", "sff", generic_dna),
    ("Roche/greek.sff", "sff", generic_nucleotide),
    ("Roche/paired.sff", "sff", None),
    ]
for filename, format, alphabet in tests :
    assert format in _FormatToIndexedDict
    def funct(fn,fmt,alpha) :
        f = lambda x : x.simple_check(fn, fmt, alpha)
        f.__doc__ = "Index %s file %s" % (fmt, fn)
        return f
    setattr(IndexDictTests, "test_%s_%s" \
            % (filename.replace("/","_").replace(".","_"), format),
            funct(filename, format, alphabet))
    del funct

if __name__ == "__main__":
    runner = unittest.TextTestRunner(verbosity = 2)
    unittest.main(testRunner=runner)<|MERGE_RESOLUTION|>--- conflicted
+++ resolved
@@ -21,13 +21,8 @@
         else :
             mode = "r"
         id_list = [rec.id for rec in \
-<<<<<<< HEAD
                    SeqIO.parse(open(filename, mode), format, alphabet)]
-        rec_dict = SeqIO.indexed_dict(filename, format, alphabet)
-=======
-                   SeqIO.parse(open(filename), format, alphabet)]
         rec_dict = SeqIO.index(filename, format, alphabet)
->>>>>>> 14e4ae93
         self.assertEqual(set(id_list), set(rec_dict.keys()))
         #This is redundant, I just want to make sure len works:
         self.assertEqual(len(id_list), len(rec_dict))
