# Copyright 2008 by Peter Cock.  All rights reserved.
# This code is part of the Biopython distribution and governed by its
# license.  Please see the LICENSE file that should have been included
# as part of this package.

import os
from io import StringIO
from Bio import AlignIO
import Bio

import warnings
warnings.filterwarnings("ignore", category=Bio.BiopythonDeprecationWarning)
from Bio import Clustalw
warnings.filters.pop()

from Bio.Align.Generic import Alignment


# test_files is a list of tuples containing:
# - integer: number of sequences per alignment
# - integer: number of alignments
# - string:  relative filename
test_files = [ \
    #clustalw 1.81
    (2, 1, 'Clustalw/cw02.aln'),
    (7, 1, 'Clustalw/opuntia.aln'),
    (20, 1, 'Clustalw/protein.aln'),
    # clustalw 2.0.8
    (2, 1, 'Clustalw/odd_consensus.aln'),
    # clustalw 2.0.9
    (5, 1, 'Clustalw/hedgehog.aln'),
    # PROMALS3D
    (20, 1, 'Clustalw/promals3d.aln'),
    ]


def compare(a1, a2):
    assert a1.get_alignment_length() == a2.get_alignment_length()
    assert len(a1._records) == len(a2._records)
    for r1, r2 in zip(a1,a2):
        assert r1.id == r2.id
        assert str(r1.seq) == str(r2.seq)

    if hasattr(a1, "_version") and a1._version \
    and hasattr(a2, "_version") and a2._version:
        assert a1._version == a2._version

    if hasattr(a1, "_star_info") and a1._star_info \
    and hasattr(a2, "_star_info") and a2._star_info:
        assert a1._star_info == a2._star_info \
    
    return True


print("Checking Bio.AlignIO and Bio.Clustalw can read example files...")
for (t_per, t_count, t_filename) in test_files:
    print()
    print("Testing reading %s format file %s with %i alignments" \
          % ("clustal", t_filename, t_count))
    assert os.path.isfile(t_filename), t_filename

    print("Using Bio.AlignIO.parse(...)")
<<<<<<< HEAD
    alignments  = list(AlignIO.parse(handle=open(t_filename,"r"), format="clustal"))
=======
    alignments  = list(AlignIO.parse(t_filename, "clustal"))
>>>>>>> d7ddb068
    assert len(alignments)  == t_count, \
         "Found %i alignments but expected %i" % (len(alignments), t_count)
    for alignment in alignments:
        assert len(alignment) == t_per, \
            "Expected %i records per alignment, got %i" \
            % (t_per, len(alignment))
        print()
        print(alignment)
    
    if t_count != 1 : continue
    print()

    # Check Bio.AlignIO.read(...)
    alignment = AlignIO.read(t_filename, "clustal")
    assert isinstance(alignment, Alignment)
    assert compare(alignment, alignments[0])

    print("Using Bio.AlignIO.read(...)")
    #print "~" * 75
    #handle = StringIO()
    #AlignIO.write([alignment], handle, "clustal")
    #handle.seek(0)
    #print handle.read()
    #print "~" * 75

    print("Using Bio.Clustalw.parse_file(...)")
    c_alignment = Clustalw.parse_file(t_filename)
    assert isinstance(c_alignment, Alignment)
    assert isinstance(c_alignment, Clustalw.ClustalAlignment)

    #print "  Using Bio.Clustalw.parse_file(...)"
    #print "~" * 75
    #print c_alignment
    #print "~" * 75
    #print

    # Compare the two...
    assert compare(alignment, c_alignment)

    # Check Bio.AlignIO can read the Bio.Clustalw's string output
    n_alignment = AlignIO.read(StringIO(str(c_alignment)), "clustal")
    assert isinstance(alignment, Alignment)
    assert compare(n_alignment, c_alignment)

print("Finished tested reading files")<|MERGE_RESOLUTION|>--- conflicted
+++ resolved
@@ -60,11 +60,7 @@
     assert os.path.isfile(t_filename), t_filename
 
     print("Using Bio.AlignIO.parse(...)")
-<<<<<<< HEAD
-    alignments  = list(AlignIO.parse(handle=open(t_filename,"r"), format="clustal"))
-=======
     alignments  = list(AlignIO.parse(t_filename, "clustal"))
->>>>>>> d7ddb068
     assert len(alignments)  == t_count, \
          "Found %i alignments but expected %i" % (len(alignments), t_count)
     for alignment in alignments:
