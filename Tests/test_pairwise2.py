#!/usr/bin/env python

from Bio import pairwise2


def _pretty_print_align(align1, align2, score, begin, end):
<<<<<<< HEAD
    s = pairwise2.format_alignment(align1, align2, score, begin, end)
    print(s, end=' ')
=======
    print(pairwise2.format_alignment(align1, align2, score, begin, end))
>>>>>>> 867c89cc

def _pretty_print_all(aligns):
    aligns.sort()
    for align in aligns:
        _pretty_print_align(*align)
    print()

def _align_and_print(fn, *args, **keywds):
    print(fn.__name__)
    _pretty_print_all(fn(*args, **keywds))

a = pairwise2.align

print("### Test the function generation code")
fn = a.globalxx
print(fn.__name__)     # globalxx
print(fn.__doc__)      # globalxx(sequenceA, sequenceB) -> alignments
print(a.localcd.__doc__)  # localxx(...match_fn, openA, ...) -> alignments
try:
    a.blah
except:
    print("correctly failed")
    

print("#### Let's start with a simple global alignment.")
_align_and_print(a.globalxx, "GAACT", "GAT")                 # 2 aligns, 3

print("#### Try a local alignment.")
_align_and_print(a.localxs, "AxBx", "zABz", -0.1, 0)         # 2 aligns, 1.9

print("#### Test match score, open penalty.")
_align_and_print(a.globalms, "AA", "A", 2.0, -1, -0.1, 0)    # 2 aligns, 1.9
_align_and_print(a.globalms, "GAA", "GA", 1.5, 0, -0.1, 0)   # 2 aligns, 2.9
_align_and_print(a.globalxs, "GAACT", "GAT", -0.1, 0)        # 1 align, 2.9
_align_and_print(a.globalms, "GCT", "GATA", 1, -2, -0.1, 0)  # 1 align, -0.1

print("#### Test the extend penalty.")
_align_and_print(a.globalxs, "GACT", "GT", -0.2, -0.5) # 1 align, 1.3
_align_and_print(a.globalxs, "GACT", "GT", -0.2, -1.5) # 2 aligns, 0.6

print("#### Test penalize_extend_when_opening")
_align_and_print(a.globalxs, "GACT", "GT", -0.2, -1.5,
                 penalize_extend_when_opening=1)       # 1 align, -1.2

print("#### Test penalize_end_gaps")
_align_and_print(a.globalxs, "GACT", "GT", -0.2, -0.8,
                 penalize_end_gaps=0)                  # 3 aligns, 1

print("#### Test separate gap penalties")
_align_and_print(a.localxd, "GAT", "GTCT", -0.3, 0, -0.8, 0)  # 2 aligns, 1.7
_align_and_print(a.localxd, "GAT", "GTCT", -0.5, 0, -0.2, 0)  # 1 aligns, 1.8

print("#### Test separate gap penalties, with extension.  Test align list")
_align_and_print(a.localxd, list("GAAT"), list("GTCCT"), -0.1, 0, -0.1, -0.1,
                 gap_char=["-"])                              # 3 aligns, 1.9

print("#### Test match dictionary")
match_dict = {
    ("A", "A") : 1.5,
    ("A", "T") : 0.5,
    ("T", "T") : 1.0
    }
_align_and_print(a.localds, "ATAT", "ATT", match_dict, -.5, 0) # 2 aligns, 3
_align_and_print(a.localds, "ATAT", "ATT", match_dict, -1, 0)  # 1 align, 3
_align_and_print(a.localds, "ATT", "ATAT", match_dict, -1, 0)  # 1 align, 3



print("#### This used to cause errors, reported by Daishi")
_align_and_print(a.localxs, "abcde", "c", -0.3, -0.1)  # 1 align, 1.0, 1 char
_align_and_print(a.localxs, "abcce", "c", -0.3, -0.1)  # 2 aligns, 1.0, 1 char
_align_and_print(a.globalxs, "abcde", "c", -0.3, -0.1) # 1 aligns, 0.2, 1 char<|MERGE_RESOLUTION|>--- conflicted
+++ resolved
@@ -4,12 +4,7 @@
 
 
 def _pretty_print_align(align1, align2, score, begin, end):
-<<<<<<< HEAD
-    s = pairwise2.format_alignment(align1, align2, score, begin, end)
-    print(s, end=' ')
-=======
     print(pairwise2.format_alignment(align1, align2, score, begin, end))
->>>>>>> 867c89cc
 
 def _pretty_print_all(aligns):
     aligns.sort()
