#!/usr/bin/env python
# This code is part of the Biopython distribution and governed by its
# license.  Please see the LICENSE file that should have been included
# as part of this package.
"""Tests for GenomeDiagram general functionality.
"""

##########
# IMPORTS

# Builtins
import os
import unittest
import math

# Do we have ReportLab?  Raise error if not present.
from Bio import MissingExternalDependencyError
try:
    from reportlab.lib import colors
    from reportlab.pdfbase import pdfmetrics
    from reportlab.pdfbase.ttfonts import TTFont
    from reportlab.lib.units import cm
except ImportError:
    raise MissingExternalDependencyError(\
            "Install reportlab if you want to use Bio.Graphics.")

# Biopython core
from Bio import SeqIO
from Bio.SeqFeature import SeqFeature, FeatureLocation
from Bio import SeqUtils

# Bio.Graphics.GenomeDiagram
from Bio.Graphics.GenomeDiagram import FeatureSet, GraphSet, Track, Diagram
#from Bio.Graphics.GenomeDiagram.Utilities import *

#Currently private, but we test them here:
from Bio.Graphics.GenomeDiagram._Graph import GraphData
from Bio.Graphics.GenomeDiagram._Colors import ColorTranslator


###############################################################################
# Utility functions for graph plotting, originally in GenomeDiagram.Utilities #
# See Bug 2705 for discussion on where to put these functions in Biopython... #
###############################################################################
def apply_to_window(sequence, window_size, function, step=None):
    """ apply_to_window(sequence, window_size, function) -> [(int, float),(int, float),...]

        o sequence      Bio.Seq.Seq object

        o window_size   Int describing the length of sequence to consider

        o step          Int describing the step to take between windows
                        (default = window_size/2)

        o function      Method or function that accepts a Bio.Seq.Seq object
                        as its sole argument and returns a single value

        Returns a list of (position, value) tuples for fragments of the passed
        sequence of length window_size (stepped by step), calculated by the
        passed function.  Returned positions are the midpoint of each window.
    """
    seqlen = len(sequence)      # Total length of sequence to be used
    if step is None:    # No step specified, so use half window-width or 1 if larger
        step = max(window_size/2, 1)
    else:               # Use specified step, or 1 if greater
        step = max(step, 1)

    results = []    # Holds (position, value) results

    # Perform the passed function on as many windows as possible, short of
    # overrunning the sequence
    pos = 0
    while pos < seqlen-window_size+1:
        # Obtain sequence fragment
        start, middle, end = pos, (pos+window_size+pos)/2, pos+window_size
        fragment = sequence[start:end]
        # Apply function to the sequence fragment
        value = function(fragment)
        results.append((middle, value)) # Add results to list
        # Advance to next fragment
        pos += step

    # Use the last available window on the sequence, even if it means
    # re-covering old ground
    if pos != seqlen - window_size:
        # Obtain sequence fragment
        pos = seqlen - window_size
        start, middle, end = pos, (pos+window_size+pos)/2, pos+window_size
        fragment = sequence[start:end]
        # Apply function to sequence fragment
        value = function(fragment)
        results.append((middle, value)) # Add results to list
        
    # Check on last sequence
    #print fragment
    #print seq[-100:]
    return results      # Return the list of (position, value) results

def calc_gc_content(sequence):
    """ calc_gc_content(sequence)

        o sequence  A Bio.Seq.Seq object

        Returns the % G+C content in a passed sequence
    """
    d = {}
    for nt in ['A','T','G','C']:
        d[nt] = sequence.count(nt) + sequence.count(nt.lower())
    gc = d.get('G',0) + d.get('C',0)

    if gc == 0: return 0
    #print gc*100.0/(d['A'] +d['T'] + gc)
    return gc*1./(d['A'] +d['T'] + gc)


def calc_at_content(sequence):
    """ calc_at_content(sequence)

        o sequence  A Bio.Seq.Seq object

        Returns the % A+T content in a passed sequence
    """
    seq = sequence.data
    d = {}
    for nt in ['A','T','G','C']:
        d[nt] = sequence.count(nt) + sequence.count(nt.lower())
    at = d.get('A',0) + d.get('T',0)

    if at == 0: return 0
    return at*1./(d['G'] +d['G'] + at)


def calc_gc_skew(sequence):
    """ calc_gc_skew(sequence)

        o sequence   A Bio.Seq.Seq object

        Returns the (G-C)/(G+C) GC skew in a passed sequence
    """
    g = sequence.count('G') + sequence.count('g')
    c = sequence.count('C') + sequence.count('c')
    if g+c == 0:
        return 0.0 #TODO - return NaN or None here?
    else:
        return (g-c)/float(g+c)


def calc_at_skew(sequence):
    """ calc_at_skew(sequence)

        o sequence   A Bio.Seq.Seq object

        Returns the (A-T)/(A+T) AT skew in a passed sequence
    """
    a = sequence.count('A') + sequence.count('a')
    t = sequence.count('T') + sequence.count('t')
    if a+t == 0:
        return 0.0 #TODO - return NaN or None here?
    else:
        return (a-t)/float(a+t)

def calc_dinucleotide_counts(sequence):
    """Returns the total count of di-nucleotides repeats (e.g. "AA", "CC").

    This is purely for the sake of generating some non-random sequence
    based score for plotting, with no expected biological meaning.

    NOTE - Only considers same case pairs.
    NOTE - "AA" scores 1, "AAA" scores 2, "AAAA" scores 3 etc.
    """
    total = 0
    for letter in "ACTGUactgu":
        total += sequence.count(letter+letter)
    return total
    

###############################################################################
# End of utility functions for graph plotting                                 #
###############################################################################

# Tests
class TrackTest(unittest.TestCase):
    # TODO Bring code from Track.py, unsure about what test does
    pass

class ColorsTest(unittest.TestCase):
    def test_color_conversions(self):
        """Test color translations.
        """
        translator = ColorTranslator()
        
        # Does the translate method correctly convert the passed argument?
        assert translator.float1_color((0.5, 0.5, 0.5)) == translator.translate((0.5, 0.5, 0.5)), \
            "Did not correctly translate colour from floating point RGB tuple"
        assert translator.int255_color((1, 75, 240)) == translator.translate((1, 75, 240)), \
            "Did not correctly translate colour from integer RGB tuple"
        assert translator.artemis_color(7) == translator.translate(7), \
            "Did not correctly translate colour from Artemis colour scheme"                        
        assert translator.scheme_color(2) == translator.translate(2), \
            "Did not correctly translate colour from user-defined colour scheme"

            
class GraphTest(unittest.TestCase):
    def test_limits(self):
        """Check line graphs."""
        #TODO - Fix GD so that the same min/max is used for all three lines?
        points = 1000
        scale = math.pi * 2.0 / points
        data1 = [math.sin(x*scale) for x in range(points)]
        data2 = [math.cos(x*scale) for x in range(points)]
        data3 = [2*math.sin(2*x*scale) for x in range(points)]
        
        gdd = Diagram('Test Diagram', circular=False,
                      y=0.01, yt=0.01, yb=0.01,
                      x=0.01, xl=0.01, xr=0.01)
        gdt_data = gdd.new_track(1, greytrack=False)
        gds_data = gdt_data.new_set("graph")
        for data_values, name, color in zip([data1,data2,data3],
                                            ["sin", "cos", "2sin2"],
                                            ["red","green","blue"]):
            data = zip(range(points), data_values)
            gds_data.new_graph(data, "", style="line",
                               color = color, altcolor = color,
                               center = 0)

        gdd.draw(format='linear',
                 tracklines=False,
                 pagesize=(15*cm,15*cm),
                 fragments=1,
                 start=0, end=points)
        gdd.write(os.path.join('Graphics', "line_graph.pdf"), "pdf")
        #Circular diagram - move tracks to make an empty space in the middle
        for track_number in gdd.tracks.keys():
            gdd.move_track(track_number,track_number+1)
        gdd.draw(tracklines=False,
                 pagesize=(15*cm,15*cm),
                 circular=True, #Data designed to be periodic
                 start=0, end=points)
        gdd.write(os.path.join('Graphics', "line_graph_c.pdf"), "pdf")
        
    def test_slicing(self):
        """Check GraphData slicing."""
        gd = GraphData()
        gd.set_data([(1, 10), (5, 15), (20, 40)])
        gd.add_point((10, 20))
        
        assert gd[4:16] == [(5, 15), (10, 20)], \
                "Unable to insert and retrieve points correctly"


class LabelTest(unittest.TestCase):
    """Check label positioning."""
    def setUp(self):
        self.gdd = Diagram('Test Diagram', circular=False,
                           y=0.01, yt=0.01, yb=0.01,
                           x=0.01, xl=0.01, xr=0.01)

    def finish(self, name, circular=True):
        #And draw it...
        tracks = len(self.gdd.tracks)
        #Work arround the page orientation code being too clever
        #and flipping the h & w round:
        if tracks <= 3:
            orient = "landscape"
        else:
            orient = "portrait"
        self.gdd.draw(format='linear', orientation=orient,
                      tracklines=False,
                      pagesize=(15*cm,5*cm*tracks),
                      fragments=1,
                      start=0, end=400)
        self.gdd.write(os.path.join('Graphics', name+".pdf"), "pdf")
        #For the tutorial this might be useful:
        #self.gdd.write(os.path.join('Graphics', name+".png"), "png")
        if circular:
            #Circular diagram - move tracks to make an empty space in the middle
            for track_number in self.gdd.tracks.keys():
                self.gdd.move_track(track_number,track_number+1)
            self.gdd.draw(tracklines=False,
                          pagesize=(15*cm,15*cm),
                          fragments=1,
                          start=0, end=400)
            self.gdd.write(os.path.join('Graphics', name+"_c.pdf"), "pdf")
    
    def add_track_with_sigils(self, **kwargs):
        self.gdt_features = self.gdd.new_track(1, greytrack=False)
        self.gds_features = self.gdt_features.new_set()
        for i in range(18):
            start = int((400 * i)/18.0)
            end = start + 17
            if i % 3 == 0:
                strand=None
                name = "Strandless"
                color=colors.orange
            elif i % 3 == 1:
                strand=+1
                name="Forward"
                color=colors.red
            else:
                strand = -1
                name="Reverse"
                color=colors.blue
            feature = SeqFeature(FeatureLocation(start, end), strand=strand)
            self.gds_features.add_feature(feature, name=name,
                                          color=color, label=True, **kwargs)

    def test_label_default(self):
        """Feature labels - default."""
        self.add_track_with_sigils()
        self.finish("labels_default")

class SigilsTest(unittest.TestCase):
    """Check the different feature sigils.

    These figures are intended to be used in the Tutorial..."""
    def setUp(self):
        self.gdd = Diagram('Test Diagram', circular=False,
                           y=0.01, yt=0.01, yb=0.01,
                           x=0.01, xl=0.01, xr=0.01)

    def add_track_with_sigils(self, **kwargs):
        #Add a track of features,
        self.gdt_features = self.gdd.new_track(1, greytrack=False)
        #We'll just use one feature set for these features,
        self.gds_features = self.gdt_features.new_set()
        #Add three features to show the strand options,
        feature = SeqFeature(FeatureLocation(25, 125), strand=+1)
        self.gds_features.add_feature(feature, name="Forward", **kwargs)
        feature = SeqFeature(FeatureLocation(150, 250), strand=None)
        self.gds_features.add_feature(feature, name="Strandless", **kwargs)
        feature = SeqFeature(FeatureLocation(275, 375), strand=-1)
        self.gds_features.add_feature(feature, name="Reverse", **kwargs)

    def finish(self, name, circular=True):
        #And draw it...
        tracks = len(self.gdd.tracks)
        #Work arround the page orientation code being too clever
        #and flipping the h & w round:
        if tracks <= 3:
            orient = "landscape"
        else:
            orient = "portrait"
        self.gdd.draw(format='linear', orientation=orient,
                      tracklines=False,
                      pagesize=(15*cm,5*cm*tracks),
                      fragments=1,
                      start=0, end=400)
        self.gdd.write(os.path.join('Graphics', name+".pdf"), "pdf")
        #For the tutorial this might be useful:
        #self.gdd.write(os.path.join('Graphics', name+".png"), "png")
        if circular:
            #Circular diagram - move tracks to make an empty space in the middle
            for track_number in self.gdd.tracks.keys():
                self.gdd.move_track(track_number,track_number+1)
            self.gdd.draw(tracklines=False,
                          pagesize=(15*cm,15*cm),
                          fragments=1,
                          start=0, end=400)
            self.gdd.write(os.path.join('Graphics', name+"_c.pdf"), "pdf")

    def test_labels(self):
        """Feature labels."""
        self.add_track_with_sigils(label=True)
        self.add_track_with_sigils(label=True, color="green",
                                   label_size=25, label_angle=0)
        self.add_track_with_sigils(label=True, color="purple",
                                   label_position="end",
                                   label_size=4, label_angle=90)
        self.add_track_with_sigils(label=True, color="blue",
                                   label_position="middle",
                                   label_size=6, label_angle=-90)
        self.assertEqual(len(self.gdd.tracks), 4)
        self.finish("GD_sigil_labels", circular=False)

    def test_arrow_shafts(self):
        """Feature arrow sigils, varying shafts."""
        self.add_track_with_sigils(sigil="ARROW")
        self.add_track_with_sigils(sigil="ARROW", color="brown",
                                   arrowshaft_height=1.0)
        self.add_track_with_sigils(sigil="ARROW", color="teal",
                                   arrowshaft_height=0.2)
        self.add_track_with_sigils(sigil="ARROW", color="darkgreen",
                                   arrowshaft_height=0.1)
        self.assertEqual(len(self.gdd.tracks), 4)
        self.finish("GD_sigil_arrow_shafts")        

    def test_arrow_heads(self):
        """Feature arrow sigils, varying heads."""
        self.add_track_with_sigils(sigil="ARROW")
        self.add_track_with_sigils(sigil="ARROW", color="blue",
                                   arrowhead_length=0.25)
        self.add_track_with_sigils(sigil="ARROW", color="orange",
                                   arrowhead_length=1)
        self.add_track_with_sigils(sigil="ARROW", color="red",
                                   arrowhead_length=10000) #Triangles
        self.assertEqual(len(self.gdd.tracks), 4)
        self.finish("GD_sigil_arrows")

    def test_small_arrow_heads(self):
        """Feature arrow sigil heads within bounding box."""
        #Add a track of features, bigger height to emphasise any sigil errors
        self.gdt_features = self.gdd.new_track(1, greytrack=True, height=3)
        #We'll just use one feature set for these features,
        self.gds_features = self.gdt_features.new_set()
        #Green arrows just have small heads (meaning if there is a mitre
        #it will escape the bounding box).  Red arrows are small triangles.
        feature = SeqFeature(FeatureLocation(15, 30), strand=+1)
        self.gds_features.add_feature(feature, color="grey")
        self.gds_features.add_feature(feature, name="Forward", sigil="ARROW",
                                      arrowhead_length=0.05)
        feature = SeqFeature(FeatureLocation(55, 60), strand=+1)
        self.gds_features.add_feature(feature, color="grey")
        self.gds_features.add_feature(feature, name="Forward", sigil="ARROW",
                                      arrowhead_length=1000, color="red")
        feature = SeqFeature(FeatureLocation(75, 125), strand=+1)
        self.gds_features.add_feature(feature, color="grey")
        self.gds_features.add_feature(feature, name="Forward", sigil="ARROW",
                                      arrowhead_length=0.05)
        feature = SeqFeature(FeatureLocation(140, 155), strand=None)
        self.gds_features.add_feature(feature, color="grey")
        self.gds_features.add_feature(feature, name="Strandless", sigil="ARROW",
                                      arrowhead_length=0.05)
        feature = SeqFeature(FeatureLocation(180, 185), strand=None)
        self.gds_features.add_feature(feature, color="grey")
        self.gds_features.add_feature(feature, name="Strandless", sigil="ARROW",
                                      arrowhead_length=1000, color="red")
        feature = SeqFeature(FeatureLocation(200, 250), strand=None)
        self.gds_features.add_feature(feature, color="grey")
        self.gds_features.add_feature(feature, name="Strandless", sigil="ARROW",
                                      arrowhead_length=0.05)
        feature = SeqFeature(FeatureLocation(265, 280), strand=-1)
        self.gds_features.add_feature(feature, name="Reverse", sigil="ARROW",
                                      arrowhead_length=0.05)
        feature = SeqFeature(FeatureLocation(305, 310), strand=-1)
        self.gds_features.add_feature(feature, color="grey")
        self.gds_features.add_feature(feature, name="Reverse", sigil="ARROW",
                                      arrowhead_length=1000, color="red")
        feature = SeqFeature(FeatureLocation(325, 375), strand=-1)
        self.gds_features.add_feature(feature, color="grey")
        self.gds_features.add_feature(feature, name="Reverse", sigil="ARROW",
                                      arrowhead_length=0.05)
        self.finish("GD_sigil_arrows_small")

    def test_long_arrow_heads(self):
        """Feature arrow sigil heads within bounding box."""
        #Add a track of features, bigger height to emphasise any sigil errors
        self.gdt_features = self.gdd.new_track(1, greytrack=True, height=3)
        #We'll just use one feature set for these features,
        self.gds_features = self.gdt_features.new_set()
        feature = SeqFeature(FeatureLocation(25, 375), strand=+1)
        self.gds_features.add_feature(feature, color="lightblue")
        self.gds_features.add_feature(feature, name="Forward", sigil="ARROW",
                                      color="blue", arrowhead_length=2.0)
        feature = SeqFeature(FeatureLocation(25, 375), strand=-1)
        self.gds_features.add_feature(feature, color="pink")
        self.gds_features.add_feature(feature, name="Reverse", sigil="ARROW",
                                      color="red", arrowhead_length=2.0)
        #Add another track of features, bigger height to emphasise any sigil errors
        self.gdt_features = self.gdd.new_track(1, greytrack=True, height=3)
        #We'll just use one feature set for these features,
        self.gds_features = self.gdt_features.new_set()
        feature = SeqFeature(FeatureLocation(25, 375), strand=None)
        self.gds_features.add_feature(feature, color="lightgreen")
        self.gds_features.add_feature(feature, name="Standless", sigil="ARROW",
                                      color="green", arrowhead_length=2.0)
        self.finish("GD_sigil_arrows_long")

class DiagramTest(unittest.TestCase):
    """Creating feature sets, graph sets, tracks etc individually for the diagram."""
    def setUp(self):
        """Test setup, just loads a GenBank file as a SeqRecord."""
        handle = open(os.path.join("GenBank","NC_005816.gb"), 'r')
        self.record = SeqIO.read(handle, "genbank")
        handle.close()

    def test_write_arguments(self):
        """Check how the write methods respond to output format arguments."""
        gdd = Diagram('Test Diagram')
        gdd.drawing = None #Hack - need the ReportLab drawing object to be created.
        filename = os.path.join("Graphics","error.txt")
        #We (now) allow valid formats in any case.
        for output in ["XXX","xxx",None,123,5.9]:
            try:
                gdd.write(filename, output)
                assert False, \
                       "Should have rejected %s as an output format" % output
            except ValueError, e:
                #Good!
                pass
            try:
                gdd.write_to_string(output)
                assert False, \
                       "Should have rejected %s as an output format" % output
            except ValueError, e:
                #Good!
                pass

    def test_partial_diagram(self):
        """construct and draw SVG and PDF for just part of a SeqRecord."""
        genbank_entry = self.record
        start = 6500
        end = 8750
        
        gdd = Diagram('Test Diagram',
                      #For the circular diagram we don't want a closed cirle:
                      circular=False,
                      )
        #Add a track of features,
        gdt_features = gdd.new_track(1, greytrack=True,
                                     name="CDS Features",
                                     scale_largetick_interval=1000,
                                     scale_smalltick_interval=100,
                                     scale_format = "SInt",
                                     greytrack_labels=False,
                                     height=0.5)
        #We'll just use one feature set for these features,
        gds_features = gdt_features.new_set()
        for feature in genbank_entry.features:
            if feature.type <> "CDS":
                #We're going to ignore these.
                continue
            if feature.location.end.position < start:
                #Out of frame (too far left)
                continue
            if feature.location.start.position > end:
                #Out of frame (too far right)
                continue

            #This URL should work in SVG output from recent versions
<<<<<<< HEAD
            #of ReportLab.  You need something newer than ReportLab 2.3
=======
            #of ReportLab.  You need ReportLab 2.4 or later
>>>>>>> a606947b
            try :
                url = "http://www.ncbi.nlm.nih.gov/entrez/viewer.fcgi"+\
                      "?db=protein&id=%s" % feature.qualifiers["protein_id"][0]
            except KeyError :
                url = None
                
            #Note that I am using strings for color names, instead
            #of passing in color objects.  This should also work!
            if len(gds_features) % 2 == 0:
                color = "white" #for testing the automatic black border!
            else:
                color = "red"
            #Checking it can cope with the old UK spelling colour.
            #Also show the labels perpendicular to the track.
            gds_features.add_feature(feature, colour=color,
                                     url = url,
                                     sigil="ARROW",
                                     label_position = "start",
                                     label_size = 8,
                                     label_angle = 90,
                                     label=True)

        #And draw it...
        gdd.draw(format='linear', orientation='landscape',
                 tracklines=False, pagesize=(10*cm,6*cm), fragments=1,
                 start=start, end=end)
        output_filename = os.path.join('Graphics', 'GD_region_linear.pdf')
        gdd.write(output_filename, 'PDF')

        #Also check the write_to_string method matches,
        #(Note the possible confusion over new lines on Windows)
        assert open(output_filename).read().replace("\r\n","\n") \
               == gdd.write_to_string('PDF').replace("\r\n","\n")

        output_filename = os.path.join('Graphics', 'GD_region_linear.svg')
        gdd.write(output_filename, 'SVG')

        #Circular with a particular start/end is a bit odd, but by setting
        #circular=False (above) a sweep of 90% is used (a wedge is left out)
        gdd.draw(format='circular',
                 tracklines=False, pagesize=(10*cm,10*cm),
                 start=start, end=end)
        output_filename = os.path.join('Graphics', 'GD_region_circular.pdf')
        gdd.write(output_filename, 'PDF')
        output_filename = os.path.join('Graphics', 'GD_region_circular.svg')
        gdd.write(output_filename, 'SVG')

    def test_diagram_via_methods_pdf(self):
        """Construct and draw PDF using method approach."""
        genbank_entry = self.record
        gdd = Diagram('Test Diagram')

        #Add a track of features,
        gdt_features = gdd.new_track(1, greytrack=True,
                                     name="CDS Features", greytrack_labels=0,
                                     height=0.5)
        #We'll just use one feature set for the genes and misc_features,
        gds_features = gdt_features.new_set()
        for feature in genbank_entry.features:
            if feature.type == "gene":
                if len(gds_features) % 2 == 0:
                    color = "blue"
                else:
                    color = "lightblue"
                gds_features.add_feature(feature, color=color,
                                            #label_position = "middle",
                                            #label_position = "end",
                                            label_position = "start",
                                            label_size = 11,
                                            #label_angle = 90,
                                            sigil="ARROW",
                                            label=True)

        #I want to include some strandless features, so for an example
        #will use EcoRI recognition sites etc.
        for site, name, color in [("GAATTC","EcoRI","green"),
                                  ("CCCGGG","SmaI","orange"),
                                  ("AAGCTT","HindIII","red"),
                                  ("GGATCC","BamHI","purple")]:
            index = 0
            while True:
                index  = genbank_entry.seq.find(site, start=index)
                if index == -1 : break
                feature = SeqFeature(FeatureLocation(index, index+6), strand=None)

                #This URL should work in SVG output from recent versions
                #of ReportLab.  You need ReportLab 2.4 or later
                try :
                    url = "http://www.ncbi.nlm.nih.gov/entrez/viewer.fcgi"+\
                          "?db=protein&id=%s" % feature.qualifiers["protein_id"][0]
                except KeyError :
                    url = None

                gds_features.add_feature(feature, color = color,
                                         url = url,
                                         #label_position = "middle",
                                         label_size = 10,
                                         label_color = color,
                                         #label_angle = 90,
                                         name = name,
                                         label = True)
                index += len(site)
            del index

        #Now add a graph track...
        gdt_at_gc = gdd.new_track(2, greytrack=True,
                                  name="AT and GC content",
                                  greytrack_labels=True)
        gds_at_gc = gdt_at_gc.new_set(type="graph")

        step = len(genbank_entry)/200
        gds_at_gc.new_graph(apply_to_window(genbank_entry.seq, step, calc_gc_content, step),
                        'GC content', style='line', 
                        color=colors.lightgreen,
                        altcolor=colors.darkseagreen)
        gds_at_gc.new_graph(apply_to_window(genbank_entry.seq, step, calc_at_content, step),
                        'AT content', style='line', 
                        color=colors.orange,
                        altcolor=colors.red)
        
        #Finally draw it in both formats,
        gdd.draw(format='linear', orientation='landscape',
             tracklines=0, pagesize='A4', fragments=3)
        output_filename = os.path.join('Graphics', 'GD_by_meth_linear.pdf')
        gdd.write(output_filename, 'PDF')

        #Change the order and leave an empty space in the center:
        gdd.move_track(1,3)

        gdd.draw(format='circular', tracklines=False,
                 pagesize=(20*cm,20*cm), circular=True)
        output_filename = os.path.join('Graphics', 'GD_by_meth_circular.pdf')
        gdd.write(output_filename, 'PDF')

    def test_diagram_via_object_pdf(self):
        """Construct and draw PDF using object approach."""
        genbank_entry = self.record
        gdd = Diagram('Test Diagram')

        #First add some feature sets:
        gdfs1 = FeatureSet(name='CDS features')
        gdfs2 = FeatureSet(name='gene features')
        gdfs3 = FeatureSet(name='misc_features')
        gdfs4 = FeatureSet(name='repeat regions')

        cds_count = 0
        for feature in genbank_entry.features:
            if feature.type == 'CDS':
                cds_count += 1
                if cds_count % 2 == 0:
                    gdfs1.add_feature(feature, color=colors.pink)
                else:
                    gdfs1.add_feature(feature, color=colors.red)

            if feature.type == 'gene':
                gdfs2.add_feature(feature)

            if feature.type == 'misc_feature':
                gdfs3.add_feature(feature, color=colors.orange)

            if feature.type == 'repeat_region':
                gdfs4.add_feature(feature, color=colors.purple)


        gdfs1.set_all_features('label', 1)
        gdfs2.set_all_features('label', 1)
        gdfs3.set_all_features('label', 1)
        gdfs4.set_all_features('label', 1)

        gdfs3.set_all_features('hide', 0)
        gdfs4.set_all_features('hide', 0)

        #gdfs1.set_all_features('color', colors.red)
        gdfs2.set_all_features('color', colors.blue)

        gdt1 = Track('CDS features', greytrack=True,
                     scale_largetick_interval=1e4,
                     scale_smalltick_interval=1e3,
                     greytrack_labels=10,
                     greytrack_font_color="red",
                     scale_format = "SInt")
        gdt1.add_set(gdfs1)

        gdt2 = Track('gene features', greytrack=1,
                   scale_largetick_interval=1e4)
        gdt2.add_set(gdfs2)
                
        gdt3 = Track('misc features and repeats', greytrack=1,
                   scale_largetick_interval=1e4)
        gdt3.add_set(gdfs3)
        gdt3.add_set(gdfs4)

        #Now add some graph sets:

        #Use a fairly large step so we can easily tell the difference
        #between the bar and line graphs.
        step = len(genbank_entry)/200
        gdgs1 = GraphSet('GC skew')
        
        graphdata1 = apply_to_window(genbank_entry.seq, step, calc_gc_skew, step)
        gdgs1.new_graph(graphdata1, 'GC Skew', style='bar',
                color=colors.violet,
                altcolor=colors.purple)
        
        gdt4 = Track(\
                'GC Skew (bar)',
                height=1.94, greytrack=1,
                scale_largetick_interval=1e4)
        gdt4.add_set(gdgs1)


        gdgs2 = GraphSet('GC and AT Content')
        gdgs2.new_graph(apply_to_window(genbank_entry.seq, step, calc_gc_content, step),
                        'GC content', style='line', 
                        color=colors.lightgreen,
                        altcolor=colors.darkseagreen)

        gdgs2.new_graph(apply_to_window(genbank_entry.seq, step, calc_at_content, step),
                        'AT content', style='line', 
                        color=colors.orange,
                        altcolor=colors.red)    

        gdt5 = Track(\
                'GC Content(green line), AT Content(red line)',
                height=1.94, greytrack=1,
                scale_largetick_interval=1e4)
        gdt5.add_set(gdgs2)

        gdgs3 = GraphSet('Di-nucleotide count')
        step = len(genbank_entry)/400 #smaller step
        gdgs3.new_graph(apply_to_window(genbank_entry.seq, step, calc_dinucleotide_counts, step),
                        'Di-nucleotide count', style='heat', 
                        color=colors.red, altcolor=colors.orange)
        gdt6 = Track('Di-nucleotide count', height=0.5, greytrack=False, scale=False)
        gdt6.add_set(gdgs3)

        #Add the tracks (from both features and graphs)
        #Leave some white space in the middle
        gdd.add_track(gdt4, 3) # GC skew
        gdd.add_track(gdt5, 4) # GC and AT content
        gdd.add_track(gdt1, 5) # CDS features
        gdd.add_track(gdt2, 6) # Gene features
        gdd.add_track(gdt3, 7) # Misc features and repeat feature
        gdd.add_track(gdt6, 8) # Feature depth

        #Finally draw it in both formats,
        gdd.draw(format='circular', orientation='landscape',
             tracklines=0, pagesize='A0', circular=True)
        output_filename = os.path.join('Graphics', 'GD_by_obj_circular.pdf')
        gdd.write(output_filename, 'PDF')

        gdd.draw(format='linear', orientation='landscape',
             tracklines=0, pagesize='A0', fragments=3)
        output_filename = os.path.join('Graphics', 'GD_by_obj_linear.pdf')
        gdd.write(output_filename, 'PDF')

if __name__ == "__main__":
    runner = unittest.TextTestRunner(verbosity = 2)
    unittest.main(testRunner=runner)<|MERGE_RESOLUTION|>--- conflicted
+++ resolved
@@ -527,11 +527,7 @@
                 continue
 
             #This URL should work in SVG output from recent versions
-<<<<<<< HEAD
-            #of ReportLab.  You need something newer than ReportLab 2.3
-=======
             #of ReportLab.  You need ReportLab 2.4 or later
->>>>>>> a606947b
             try :
                 url = "http://www.ncbi.nlm.nih.gov/entrez/viewer.fcgi"+\
                       "?db=protein&id=%s" % feature.qualifiers["protein_id"][0]
