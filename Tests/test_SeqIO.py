# Copyright 2007-2010 by Peter Cock.  All rights reserved.
# This code is part of the Biopython distribution and governed by its
# license.  Please see the LICENSE file that should have been included
# as part of this package.

import os

from Bio import SeqIO
from Bio import AlignIO
from Bio.SeqRecord import SeqRecord
from Bio.Seq import Seq, UnknownSeq
from io import StringIO
from Bio import Alphabet
from Bio.Align import MultipleSeqAlignment

try:
    #This is in Python 2.6+, but we need it on Python 3
    from io import BytesIO
except ImportError:
    BytesIO = StringIO

import warnings
def send_warnings_to_stdout(message, category, filename, lineno,
                                file=None, line=None):
    #TODO - Have Biopython DataLossWarning?
    if category in [UserWarning]:
        print("%s - %s" % (category.__name__, message))
<<<<<<< HEAD
warnings.resetwarnings()
=======
>>>>>>> b986c2eb
warnings.showwarning = send_warnings_to_stdout


protein_alphas = [Alphabet.generic_protein]
dna_alphas = [Alphabet.generic_dna]
rna_alphas = [Alphabet.generic_rna]
nucleotide_alphas = [Alphabet.generic_nucleotide,
                     Alphabet.Gapped(Alphabet.generic_nucleotide)]
no_alpha_formats = ["fasta","clustal","phylip","tab","ig","stockholm","emboss",
                    "fastq","fastq-solexa","fastq-illumina","qual"]
possible_unknown_seq_formats = ["qual", "genbank", "gb", "embl", "imgt"]

#List of formats including alignment only file formats we can read AND write.
#The list is initially hard coded to preserve the original order of the unit
#test output, with any new formats added since appended to the end.
test_write_read_alignment_formats = ["fasta","clustal","phylip","stockholm"]
for format in sorted(SeqIO._FormatToWriter):
    if format not in test_write_read_alignment_formats:
        test_write_read_alignment_formats.append(format)
for format in sorted(AlignIO._FormatToWriter):
    if format not in test_write_read_alignment_formats:
        test_write_read_alignment_formats.append(format)
test_write_read_alignment_formats.remove("gb") #an alias for genbank
test_write_read_alignment_formats.remove("fastq-sanger") #an alias for fastq

# test_files is a list of tuples containing:
# - string:  file format
# - boolean: alignment (requires all seqs be same length)
# - string:  relative filename
# - integer: number of sequences

test_files = [ \
    ("sff",    False, 'Roche/E3MFGYR02_random_10_reads.sff', 10),
#Following examples are also used in test_Clustalw.py
    ("clustal",True,  'Clustalw/cw02.aln', 2),
    ("clustal",True,  'Clustalw/opuntia.aln', 7),
    ("clustal",True,  'Clustalw/hedgehog.aln', 5),
    ("clustal",True,  'Clustalw/odd_consensus.aln', 2),
#Following nucleic examples are also used in test_SeqIO_FastaIO.py
    ("fasta",  False, 'Fasta/lupine.nu', 1),
    ("fasta",  False, 'Fasta/elderberry.nu', 1),
    ("fasta",  False, 'Fasta/phlox.nu', 1),
    ("fasta",  False, 'Fasta/centaurea.nu', 1),
    ("fasta",  False, 'Fasta/wisteria.nu', 1),
    ("fasta",  False, 'Fasta/sweetpea.nu', 1),
    ("fasta",  False, 'Fasta/lavender.nu', 1),
#Following protein examples are also used in test_SeqIO_FastaIO.py
    ("fasta",  False, 'Fasta/aster.pro', 1),
    ("fasta",  False, 'Fasta/loveliesbleeding.pro', 1),
    ("fasta",  False, 'Fasta/rose.pro', 1),
    ("fasta",  False, 'Fasta/rosemary.pro', 1),
#Following examples are also used in test_BioSQL_SeqIO.py
    ("fasta",  False, 'Fasta/f001', 1), #Protein
    ("fasta",  False, 'Fasta/f002', 3), #DNA
    #("fasta", False, 'Fasta/f003', 2), #Protein with comments
    ("fasta",  False, 'Fasta/fa01', 2), #Protein with gaps
#Following are also used in test_SeqIO_features.py, see also NC_005816.gb
    ("fasta",  False, 'GenBank/NC_005816.fna', 1),
    ("fasta",  False, 'GenBank/NC_005816.ffn', 10),
    ("fasta",  False, 'GenBank/NC_005816.faa', 10),
    ("fasta",  False, 'GenBank/NC_000932.faa', 85),
    ("tab",  False, 'GenBank/NC_005816.tsv', 10), # FASTA -> Tabbed
#Following examples are also used in test_GFF.py
    ("fasta",  False, 'GFF/NC_001802.fna', 1), #upper case
    ("fasta",  False, 'GFF/NC_001802lc.fna', 1), #lower case
    ("fasta",  True,  'GFF/multi.fna', 3), #Trivial nucleotide alignment
#Following example is also used in test_registry.py
    ("fasta",  False, 'Registry/seqs.fasta', 2), #contains blank line
#Following example is also used in test_Nexus.py
    ("nexus",  True,  'Nexus/test_Nexus_input.nex', 9),
#Following examples are also used in test_SwissProt.py
    ("swiss",  False, 'SwissProt/sp001', 1),
    ("swiss",  False, 'SwissProt/sp002', 1),
    ("swiss",  False, 'SwissProt/sp003', 1),
    ("swiss",  False, 'SwissProt/sp004', 1),
    ("swiss",  False, 'SwissProt/sp005', 1),
    ("swiss",  False, 'SwissProt/sp006', 1),
    ("swiss",  False, 'SwissProt/sp007', 1),
    ("swiss",  False, 'SwissProt/sp008', 1),
    ("swiss",  False, 'SwissProt/sp009', 1),
    ("swiss",  False, 'SwissProt/sp010', 1),
    ("swiss",  False, 'SwissProt/sp011', 1),
    ("swiss",  False, 'SwissProt/sp012', 1),
    ("swiss",  False, 'SwissProt/sp013', 1),
    ("swiss",  False, 'SwissProt/sp014', 1),
    ("swiss",  False, 'SwissProt/sp015', 1),
    ("swiss",  False, 'SwissProt/sp016', 1),
#Following example is also used in test_registry.py
    ("swiss",  False, 'Registry/EDD_RAT.dat', 1),
#Following examples are also used in test_Uniprot.py
    ("uniprot-xml",  False, 'SwissProt/uni001', 1),
    ("uniprot-xml",  False, 'SwissProt/uni002', 3),
    ("uniprot-xml",  False, 'SwissProt/Q13639.xml', 1),
    ("swiss",    False, 'SwissProt/Q13639.txt', 1),
#Following examples are also used in test_GenBank.py
    ("genbank",False, 'GenBank/noref.gb', 1),
    ("genbank",False, 'GenBank/cor6_6.gb', 6),
    ("genbank",False, 'GenBank/iro.gb', 1),
    ("genbank",False, 'GenBank/pri1.gb', 1),
    ("genbank",False, 'GenBank/arab1.gb', 1),
    ("genbank",False, 'GenBank/protein_refseq.gb', 1), #Old version
    ("genbank",False, 'GenBank/protein_refseq2.gb', 1), #Revised version
    ("genbank",False, 'GenBank/extra_keywords.gb', 1),
    ("genbank",False, 'GenBank/one_of.gb', 1),
    ("genbank",False, 'GenBank/NT_019265.gb', 1), #contig, no sequence
    ("genbank",False, 'GenBank/origin_line.gb', 1),
    ("genbank",False, 'GenBank/blank_seq.gb', 1),
    ("genbank",False, 'GenBank/dbsource_wrap.gb', 1),
    ("genbank",False, 'GenBank/NC_005816.gb', 1), #See also AE017046.embl
    ("genbank",False, 'GenBank/NC_000932.gb', 1),
    ("genbank",False, 'GenBank/pBAD30.gb', 1), #Odd LOCUS line from Vector NTI
# The next example is a truncated copy of gbvrl1.seq from
# ftp://ftp.ncbi.nih.gov/genbank/gbvrl1.seq.gz
# This includes an NCBI header, and the first three records:
    ("genbank",False, 'GenBank/gbvrl1_start.seq', 3),
#Following files are also used in test_GFF.py
    ("genbank",False, 'GFF/NC_001422.gbk', 1),
#Following files are currently only used here or in test_SeqIO_index.py:
    ("embl",   False, 'EMBL/epo_prt_selection.embl', 9), #proteins
    ("embl",   False, 'EMBL/TRBG361.embl', 1),
    ("embl",   False, 'EMBL/DD231055_edited.embl', 1),
    ("embl",   False, 'EMBL/SC10H5.embl', 1), # Pre 2006 style ID line
    ("embl",   False, 'EMBL/U87107.embl', 1), # Old ID line with SV line
    ("embl",   False, 'EMBL/AAA03323.embl', 1), # 2008, PA line but no AC
    ("embl",   False, 'EMBL/AE017046.embl', 1), #See also NC_005816.gb
    ("embl",   False, 'EMBL/Human_contigs.embl', 2), #contigs, no sequences
    ("embl",   False, 'EMBL/A04195.imgt', 1), # features over indented for EMBL
    ("imgt",   False, 'EMBL/A04195.imgt', 1), # features over indented for EMBL
    ("stockholm", True,  'Stockholm/simple.sth', 2),
    ("stockholm", True,  'Stockholm/funny.sth', 5),
#Following PHYLIP files are currently only used here and in test_AlignIO.py,
#and are mostly from Joseph Felsenstein's PHYLIP v3.6 documentation:
    ("phylip", True,  'Phylip/reference_dna.phy', 6),
    ("phylip", True,  'Phylip/reference_dna2.phy', 6),
    ("phylip", True,  'Phylip/hennigian.phy', 10),
    ("phylip", True,  'Phylip/horses.phy', 10),
    ("phylip", True,  'Phylip/random.phy', 10),
    ("phylip", True,  'Phylip/interlaced.phy', 3),
    ("phylip", True,  'Phylip/interlaced2.phy', 4),
#Following are EMBOSS simple or pairs format alignments
    ("emboss", True,  'Emboss/alignret.txt', 4),
    ("emboss", False, 'Emboss/needle.txt', 10),
    ("emboss", True,  'Emboss/water.txt', 2),
#Following PHD (PHRAP) sequencing files are also used in test_Phd.py
    ("phd", False, 'Phd/phd1', 3),
    ("phd", False, 'Phd/phd2', 1),
    ("phd", False, 'Phd/phd_solexa', 2),
    ("phd", False, 'Phd/phd_454', 1),
#Following ACE assembly files are also used in test_Ace.py
    ("ace", False, 'Ace/contig1.ace', 2),
    ("ace", False, 'Ace/consed_sample.ace', 1),
    ("ace", False, 'Ace/seq.cap.ace', 1),
#Following IntelliGenetics / MASE files are also used in test_intelligenetics.py
    ("ig",  False, 'IntelliGenetics/TAT_mase_nuc.txt', 17),
    ("ig",  True,  'IntelliGenetics/VIF_mase-pro.txt', 16),
    #This next file is a MASE alignment but sequence O_ANT70 is shorter than
    #the others (so as an alignment will fail).  Perhaps MASE doesn't
    #write trailing gaps?
    ("ig",  False,  'IntelliGenetics/vpu_nucaligned.txt', 9),
#Following NBRD-PIR files are used in test_nbrf.py
    ("pir", False, 'NBRF/B_nuc.pir', 444),
    ("pir", False, 'NBRF/Cw_prot.pir', 111),
    ("pir", False, 'NBRF/DMA_nuc.pir', 4),
    ("pir", False, 'NBRF/DMB_prot.pir', 6),
    ("pir", True,  'NBRF/clustalw.pir', 2),
#Following quality files are also used in the Bio.SeqIO.QualityIO doctests:
    ("fasta", True, 'Quality/example.fasta', 3),
    ("qual",  False,'Quality/example.qual',  3),
    ("fastq", True, 'Quality/example.fastq', 3),
    ("fastq", True, 'Quality/tricky.fastq', 4),
    ("fastq", False,'Quality/sanger_faked.fastq', 1),
    ("fastq", False,'Quality/sanger_93.fastq', 1),
    ("fastq-illumina", False,'Quality/illumina_faked.fastq', 1),
    ("fastq-solexa", False, 'Quality/solexa_faked.fastq', 1),
    ("fastq-solexa", True, 'Quality/solexa_example.fastq', 5),
    ]

# This is a list of two-tuples.  Each tuple contains a
# list of SeqRecord objects and a description (string)
test_records = [
    ([], "zero records"),
    ([SeqRecord(Seq("CHSMAIKLSSEHNIPSGIANAL",Alphabet.generic_protein), id="Alpha"),
      SeqRecord(Seq("HNGFTALEGEIHHLTHGEKVAF",Alphabet.generic_protein), id="Gamma"),
      SeqRecord(Seq("DITHGVG",Alphabet.generic_protein), id="delta")],
     "three peptides of different lengths"),
    ([SeqRecord(Seq("CHSMAIKLSSEHNIPSGIANAL",Alphabet.generic_protein), id="Alpha"),
      SeqRecord(Seq("VHGMAHPLGAFYNTPHGVANAI",Alphabet.generic_protein), id="Beta"),
      SeqRecord(Seq("HNGFTALEGEIHHLTHGEKVAF",Alphabet.generic_protein), id="Gamma")],
     "three proteins alignment"),
    ([SeqRecord(Seq("AATAAACCTTGCTGGCCATTGTGATCCATCCA",Alphabet.generic_dna), id="X"),
      SeqRecord(Seq("ACTCAACCTTGCTGGTCATTGTGACCCCAGCA",Alphabet.generic_dna), id="Y"),
      SeqRecord(Seq("TTTCCTCGGAGGCCAATCTGGATCAAGACCAT",Alphabet.generic_dna), id="Z")],
     "three DNA sequence alignment"),
    ([SeqRecord(Seq("AATAAACCTTGCTGGCCATTGTGATCCATCCA",Alphabet.generic_dna), id="X",
                name="The\nMystery\rSequece:\r\nX"),
      SeqRecord(Seq("ACTCAACCTTGCTGGTCATTGTGACCCCAGCA",Alphabet.generic_dna), id="Y",
                description="an%sevil\rdescription right\nhere" % os.linesep),
      SeqRecord(Seq("TTTCCTCGGAGGCCAATCTGGATCAAGACCAT",Alphabet.generic_dna), id="Z")],
     "3 DNA seq alignment with CR/LF in name/descr"),
    ([SeqRecord(Seq("CHSMAIKLSSEHNIPSGIANAL",Alphabet.generic_protein), id="Alpha"),
      SeqRecord(Seq("VHGMAHPLGAFYNTPHGVANAI",Alphabet.generic_protein), id="Beta"),
      SeqRecord(Seq("VHGMAHPLGAFYNTPHGVANAI",Alphabet.generic_protein), id="Beta"),
      SeqRecord(Seq("HNGFTALEGEIHHLTHGEKVAF",Alphabet.generic_protein), id="Gamma")],
     "alignment with repeated record"),
    ]
# Meddle with the annotation too:
assert test_records[4][1] == "3 DNA seq alignment with CR/LF in name/descr"
# Add a list of strings,
test_records[4][0][2].annotations["note"] = ["Note%salso" % os.linesep \
                                    + "\r\nhas\n evil line\rbreaks!", "Wow"]
# Add a simple string
test_records[4][0][2].annotations["comment"] = "More%sof" % os.linesep \
                                          + "\r\nthese\n evil line\rbreaks!"
# Add a float too:
test_records[4][0][2].annotations["weight"] = 2.5

def compare_record(record_one, record_two):
    """This is meant to be a strict comparison for exact agreement..."""
    assert isinstance(record_one, SeqRecord)
    assert isinstance(record_two, SeqRecord)
    assert record_one.seq is not None
    assert record_two.seq is not None
    if record_one.id != record_two.id:
        return False
    if record_one.name != record_two.name:
        return False
    if record_one.description != record_two.description:
        return False
    if len(record_one) != len(record_two):
        return False
    if isinstance(record_one.seq, UnknownSeq) \
    and isinstance(record_two.seq, UnknownSeq):
        #Jython didn't like us comparing the string of very long UnknownSeq
        #object (out of heap memory error)
        if record_one.seq._character != record_two.seq._character:
            return False
    elif record_one.seq.tostring() != record_two.seq.tostring():
        return False
    #TODO - check features and annotation (see code for BioSQL tests)
    for key in set(record_one.letter_annotations).intersection( \
                   record_two.letter_annotations):
        if record_one.letter_annotations[key] != \
           record_two.letter_annotations[key]:
            return False
    return True

def record_summary(record, indent=" "):
    """Returns a concise summary of a SeqRecord object as a string"""
    if record.id == record.name:
        answer = "%sID and Name='%s',\n%sSeq='" % (indent, record.id, indent)
    else:
        answer = "%sID = '%s', Name='%s',\n%sSeq='" % (indent, record.id, record.name, indent)
    if record.seq is None:
        answer += "None"
    else:
        if len(record.seq) > 50:
            answer += record.seq[:40].tostring() + "..." + record.seq[-7:].tostring()
        else:
            answer += record.seq.tostring()
        answer += "', length=%i" % (len(record.seq))
    return answer

def col_summary(col_text):
    if len(col_text) < 65:
        return col_text
    else:
        return col_text[:60] + "..." + col_text[-5:]

def alignment_summary(alignment, index=" "):
    """Returns a concise summary of an Alignment object as a string"""
    answer = []
    alignment_len = alignment.get_alignment_length()
    rec_count = len(alignment)
    for i in range(min(5,alignment_len)):
        answer.append(index + col_summary(alignment.get_column(i)) \
                            + " alignment column %i" % i)
    if alignment_len > 5:
        i = alignment_len - 1
        answer.append(index + col_summary("|" * rec_count) \
                            + " ...")
        answer.append(index + col_summary(alignment.get_column(i)) \
                            + " alignment column %i" % i)
    return "\n".join(answer)


def check_simple_write_read(records, indent=" "):
    #print indent+"Checking we can write and then read back these records"
    for format in test_write_read_alignment_formats:
        if format not in possible_unknown_seq_formats \
        and isinstance(records[0].seq, UnknownSeq) \
        and len(records[0].seq) > 100:
           #Skipping for speed.  Some of the unknown sequences are
           #rather long, and it seems a bit pointless to record them.
           continue
        print(indent+"Checking can write/read as '%s' format" % format)
        
        #Going to write to a handle...
        if format in SeqIO._BinaryFormats:
            handle = BytesIO()
        else:
            handle = StringIO()
        
        try:
            c = SeqIO.write(sequences=records, handle=handle, format=format)
            assert c == len(records)
        except (TypeError, ValueError) as e:
            #This is often expected to happen, for example when we try and
            #write sequences of different lengths to an alignment file.
            if "len()" in str(e):
                #Python 2.4.3,
                #>>> len(None)
                #...
                #TypeError: len() of unsized object
                #
                #Python 2.5.2,
                #>>> len(None)
                #...
                #TypeError: object of type 'NoneType' has no len()
                print("Failed: Probably len() of None")
            else:
                print(indent+"Failed: %s" % str(e))
            assert format != t_format, \
                   "Should be able to re-write in the original format!"
            #Carry on to the next format:
            continue

        handle.flush()
        handle.seek(0)
        #Now ready to read back from the handle...
        try:
            records2 = list(SeqIO.parse(handle=handle, format=format))
        except ValueError as e:
            #This is BAD.  We can't read our own output.
            #I want to see the output when called from the test harness,
            #run_tests.py (which can be funny about new lines on Windows)
            handle.seek(0)
            raise ValueError("%s\n\n%s\n\n%s" \
                              % (str(e), repr(handle.read()), repr(records)))

        assert len(records2) == t_count
        for r1, r2 in zip(records, records2):
            #Check the bare minimum (ID and sequence) as
            #many formats can't store more than that.
            assert len(r1) == len(r2)

            #Check the sequence
            if format in ["gb", "genbank", "embl", "imgt"]:
                #The GenBank/EMBL parsers will convert to upper case.
                if isinstance(r1.seq, UnknownSeq) \
                and isinstance(r2.seq, UnknownSeq):
                    #Jython didn't like us comparing the string of very long
                    #UnknownSeq object (out of heap memory error)
                    assert r1.seq._character.upper() == r2.seq._character
                else:
                    assert r1.seq.tostring().upper() == r2.seq.tostring()
            elif format == "qual":
                assert isinstance(r2.seq, UnknownSeq)
                assert len(r2) == len(r1)
            else:
                assert r1.seq.tostring() == r2.seq.tostring()
            #Beware of different quirks and limitations in the
            #valid character sets and the identifier lengths!
            if format=="phylip":
                assert r1.id.replace("[","").replace("]","")[:10] == r2.id, \
                       "'%s' vs '%s'" % (r1.id, r2.id)
            elif format=="clustal":
                assert r1.id.replace(" ","_")[:30] == r2.id, \
                       "'%s' vs '%s'" % (r1.id, r2.id)
            elif format=="stockholm":
                assert r1.id.replace(" ","_") == r2.id, \
                       "'%s' vs '%s'" % (r1.id, r2.id)
            elif format=="fasta":
                assert r1.id.split()[0] == r2.id
            else:
                assert r1.id == r2.id, \
                       "'%s' vs '%s'" % (r1.id, r2.id)

        if len(records)>1:
            #Try writing just one record (passing a SeqRecord, not a list)
            if format in SeqIO._BinaryFormats:
                handle = BytesIO()
            else:
                handle = StringIO()
            SeqIO.write(records[0], handle, format)
            assert handle.getvalue() == records[0].format(format)


#Check parsers can cope with an empty file
for t_format in SeqIO._FormatToIterator:
    if t_format in SeqIO._BinaryFormats or t_format=="uniprot-xml":
        #Not allowed empty SFF files.
        continue
    handle = StringIO()
    records = list(SeqIO.parse(handle, t_format))
    assert len(records) == 0

for (t_format, t_alignment, t_filename, t_count) in test_files:
    if t_format in SeqIO._BinaryFormats:
        mode = "rb"
    else:
        mode = "r"
    
    print("Testing reading %s format file %s" % (t_format, t_filename))
    assert os.path.isfile(t_filename), t_filename

    #Try as an iterator using handle
    records  = list(SeqIO.parse(handle=open(t_filename,mode), format=t_format))
    assert len(records)  == t_count, \
         "Found %i records but expected %i" % (len(records), t_count)

    #Try using the iterator with a for loop, and a filename not handle
    records2 = []
    for record in SeqIO.parse(t_filename, format=t_format):
        records2.append(record)
    assert len(records2) == t_count

    #Try using the iterator with the next() method
    records3 = []
    seq_iterator = SeqIO.parse(handle=open(t_filename,mode), format=t_format)
    while True:
        try:
            record = next(seq_iterator)
        except StopIteration:
            break
        assert record is not None, "Should raise StopIteration not return None"
        records3.append(record)
        
    #Try a mixture of next() and list (a torture test!)
    seq_iterator = SeqIO.parse(handle=open(t_filename,mode), format=t_format)
    try:
        record = next(seq_iterator)
    except StopIteration:
        record = None
    if record is not None:
        records4 = [record]
        records4.extend(list(seq_iterator))
    else:
        records4 = []
    assert len(records4) == t_count

    #Try a mixture of next() and for loop (a torture test!)
    seq_iterator = SeqIO.parse(handle=open(t_filename,mode), format=t_format)
    try:
        record = next(seq_iterator)
    except StopIteration:
        record = None
    if record is not None:
        records5 = [record]
        for record in seq_iterator:
            records5.append(record)
    else:
        records5 = []
    assert len(records5) == t_count

    for i in range(t_count):
        record = records[i]

        #Check returned expected object type
        assert isinstance(record, SeqRecord)
        if t_format in possible_unknown_seq_formats:
            assert isinstance(record.seq, Seq) or \
                   isinstance(record.seq, UnknownSeq)
        else:
            assert isinstance(record.seq, Seq)
        assert isinstance(record.id, str)
        assert isinstance(record.name, str)
        assert isinstance(record.description, str)
        assert record.id != ""

        if "accessions" in record.annotations:
            accs = record.annotations["accessions"]
            #Check for blanks, or entries with leading/trailing spaces
            for acc in accs:
                assert acc and acc == acc.strip(), \
                    "Bad accession in annotations: %s" % repr(acc)
            assert len(set(accs)) == len(accs), \
                   "Repeated accession in annotations: %s" % repr(accs)
        for ref in record.dbxrefs:
            assert ref and ref == ref.strip(), \
                "Bad cross reference in dbxrefs: %s" % repr(ref)
        assert len(record.dbxrefs) == len(record.dbxrefs), \
               "Repeated cross reference in dbxrefs: %s" % repr(record.dbxrefs)
                
            
        #Check the lists obtained by the different methods agree
        assert compare_record(record, records2[i])
        assert compare_record(record, records3[i])
        assert compare_record(record, records4[i])
        assert compare_record(record, records5[i])

        if i < 3:
            print(record_summary(record))
    # Only printed the only first three records: 0,1,2 
    if t_count > 4:
        print(" ...")
    if t_count > 3:
        print(record_summary(records[-1]))

    # Check Bio.SeqIO.read(...)
    if t_count == 1:
        record = SeqIO.read(handle=open(t_filename), format=t_format)
        assert isinstance(record, SeqRecord)
    else:
        try:
            record = SeqIO.read(open(t_filename), t_format)
            assert False, "Bio.SeqIO.read(...) should have failed"
        except ValueError:
            #Expected to fail
            pass

    # Check alphabets
    for record in records:
        base_alpha = Alphabet._get_base_alphabet(record.seq.alphabet)
        assert isinstance(base_alpha, Alphabet.SingleLetterAlphabet)
        if t_format in no_alpha_formats:
            assert base_alpha == Alphabet.single_letter_alphabet # Too harsh?
    if base_alpha is None:
        good = []
        bad =[]
        given_alpha=None
    elif isinstance(base_alpha, Alphabet.ProteinAlphabet):
        good = protein_alphas
        bad = dna_alphas + rna_alphas + nucleotide_alphas
    elif isinstance(base_alpha, Alphabet.RNAAlphabet):
        good = nucleotide_alphas + rna_alphas
        bad = protein_alphas + dna_alphas
    elif isinstance(base_alpha, Alphabet.DNAAlphabet):
        good = nucleotide_alphas + dna_alphas
        bad = protein_alphas + rna_alphas
    elif isinstance(base_alpha, Alphabet.NucleotideAlphabet):
        good = nucleotide_alphas
        bad = protein_alphas
    else:
        assert t_format in no_alpha_formats, "Got %s from %s file" \
               % (repr(base_alpha), t_format)
        good = protein_alphas + dna_alphas + rna_alphas + nucleotide_alphas
        bad = []
    for given_alpha in good:
        #These should all work...
        given_base = Alphabet._get_base_alphabet(given_alpha)
        for record in SeqIO.parse(open(t_filename,mode),t_format,given_alpha):
            base_alpha = Alphabet._get_base_alphabet(record.seq.alphabet)
            assert isinstance(base_alpha, given_base.__class__)
            assert base_alpha == given_base
        if t_count == 1:
            record = SeqIO.read(open(t_filename,mode),t_format,given_alpha)
            assert isinstance(base_alpha, given_base.__class__)
            assert base_alpha == given_base
    for given_alpha in bad:
        #These should all fail...
        try:
            print(next(SeqIO.parse(open(t_filename,mode),t_format,given_alpha)))
            assert False, "Forcing wrong alphabet, %s, should fail (%s)" \
                   % (repr(given_alpha), t_filename)
        except ValueError:
            pass
    del good, bad, given_alpha, base_alpha

    if t_alignment:
        print("Testing reading %s format file %s as an alignment" \
              % (t_format, t_filename))

        alignment = MultipleSeqAlignment(SeqIO.parse( \
                    handle=open(t_filename,mode), format=t_format))
        assert len(alignment) == t_count

        alignment_len = alignment.get_alignment_length()

        #Check the record order agrees, and double check the
        #sequence lengths all agree too.
        for i in range(t_count):
            assert compare_record(records[i], alignment[i])
            assert len(records[i].seq) == alignment_len

        print(alignment_summary(alignment))

    #Some alignment file formats have magic characters which mean
    #use the letter in this position in the first sequence.
    #They should all have been converted by the parser, but if
    #not reversing the record order might expose an error.  Maybe.
    records.reverse()
    check_simple_write_read(records)

print("Finished tested reading files")
print()
print("Starting testing writing records")
print("(Note that some of these are expected to 'fail' and say why)")
print()
for (records, descr) in test_records:
    print("Testing can write/read %s" % descr)
    for format in test_write_read_alignment_formats:
        print(" Checking can write/read as '%s' format" % format)

        #################
        # Write records #
        #################
        if format in SeqIO._BinaryFormats:
            handle = BytesIO()
        else:
            handle = StringIO()
        try:
            c = SeqIO.write(records, handle, format)
            assert c == len(records)
        except ValueError as e:
            #This is expected to happen on many of the examples.
            print(" Failed: %s" % str(e))
            continue #goto next test

        #################
        # Read records  #
        #################
        handle.seek(0)
        try:
            new_records = list(SeqIO.parse(handle, format))
        except ValueError as e:
            #THIS INDICATES A SIGNIFICANT PROBLEM,
            #as we can't read the file we just wrote!
            print(" FAILED: %s" % str(e))
            continue #goto next test

        #################
        # Check records #
        #################
        assert len(new_records) == len(records)
        for record, new_record in zip(records, new_records):
            if format == "nexus":
                #The nexus parser will dis-ambiguate repeated record ids.
                assert record.id == new_record.id or \
                       new_record.id.startswith(record.id+".copy")
            else:
                assert record.id == new_record.id
            assert record.seq.tostring() == new_record.seq.tostring()
            #Using compare_record(record, new_record) is too strict

        #Close now, after checking, so that it can be used at the console for debugging
        handle.close()

#Check writers can cope with no alignments
for format in SeqIO._FormatToWriter:
    if format in SeqIO._BinaryFormats:
        handle = BytesIO()
    else:
        handle = StringIO()
    try :
        assert 0 == SeqIO.write([], handle, format), \
               "Writing no records to %s format should work!" \
               % t_format
    except ValueError as err:
        print("Writing no records to %s format failed: %s" % (format, err))

print("Finished tested writing files")<|MERGE_RESOLUTION|>--- conflicted
+++ resolved
@@ -25,10 +25,6 @@
     #TODO - Have Biopython DataLossWarning?
     if category in [UserWarning]:
         print("%s - %s" % (category.__name__, message))
-<<<<<<< HEAD
-warnings.resetwarnings()
-=======
->>>>>>> b986c2eb
 warnings.showwarning = send_warnings_to_stdout
 
 
