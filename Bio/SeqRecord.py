--- conflicted
+++ resolved
@@ -439,11 +439,7 @@
         >>> record = SeqIO.read(open("Fasta/loveliesbleeding.pro"),"fasta")
         >>> for amino in record:
         ...     print(amino)
-<<<<<<< HEAD
-        ...     if amino == "L" : break
-=======
         ...     if amino == "L": break
->>>>>>> d7ddb068
         X
         A
         G
@@ -455,11 +451,7 @@
 
         >>> for amino in record.seq:
         ...     print(amino)
-<<<<<<< HEAD
-        ...     if amino == "L" : break
-=======
         ...     if amino == "L": break
->>>>>>> d7ddb068
         X
         A
         G
@@ -1117,11 +1109,7 @@
         os.chdir(cur_dir)
         del cur_dir
         print("Done")
-<<<<<<< HEAD
-    elif os.path.isdir(os.path.join("Tests")) :
-=======
     elif os.path.isdir(os.path.join("Tests")):
->>>>>>> d7ddb068
         print("Runing doctests...")
         cur_dir = os.path.abspath(os.curdir)
         os.chdir(os.path.join("Tests"))
