--- conflicted
+++ resolved
@@ -97,10 +97,6 @@
     MKQHKAMIVAIVICITAVVAALVTRKDLCEVHIRTGQTEVAVF
     >>> print record.seq
     MKQHKAMIVALIVICITAVVAALVTRKDLCEVHIRTGQTEVAVF
-<<<<<<< HEAD
-=======
-    
->>>>>>> f3a6b26c
     """
     def __init__(self, seq, id = "<unknown id>", name = "<unknown name>",
                  description = "<unknown description>", dbxrefs = None,
@@ -687,7 +683,6 @@
         """
         return True
 
-<<<<<<< HEAD
     def complement(self, id=False, name=False, description=False):
         """Returns new SeqRecord with reverse complement sequence.
 
@@ -898,8 +893,6 @@
                 answer._per_letter_annotations[key] = value[::-1]
         return answer
 
-=======
->>>>>>> f3a6b26c
     def __add__(self, other):
         """Add another sequence or string to this sequence.
 
@@ -968,14 +961,6 @@
 
         However, we should point out that when we sliced the SeqRecord,
         any annotations dictionary or dbxrefs list entries were lost.
-<<<<<<< HEAD
-        TODO - Change this?
-
-        >>> plasmid.annotations = {} #HACK, see above TODO
-        >>> plasmid.format("gb") == (left+right).format("gb")
-        True
-=======
->>>>>>> f3a6b26c
         """
         if not isinstance(other, SeqRecord):
             #Assume it is a string or a Seq.
@@ -992,28 +977,6 @@
                            dbxrefs = self.dbxrefs[:])
         #Will take all the features and all the db cross refs,
         l = len(self)
-<<<<<<< HEAD
-        for f in other.features :
-            answer.features.append(f._shift(l))
-        del l
-        for ref in other.dbxrefs :
-            if ref not in answer.dbxrefs :
-                answer.append(ref)
-        #Take common id/name/description/annotation
-        if self.id == other.id :
-            answer.id = self.id
-        if self.name == other.name :
-            answer.name = self.name
-        if self.description == other.description :
-            answer.description = self.description
-        for k,v in self.annotations :
-            if k in other.annotations and other.annotations[k] == v :
-                answer.annotations[k] = v
-        #Can append matching per-letter-annotation
-        for k,v in self.letter_annotations :
-            if k in other.letter_annotations :
-                answer.annotations[k] = v + other.annotations[k]
-=======
         for f in other.features:
             answer.features.append(f._shift(l))
         del l
@@ -1034,7 +997,6 @@
         for k,v in self.letter_annotations.iteritems():
             if k in other.letter_annotations:
                 answer.letter_annotations[k] = v + other.letter_annotations[k]
->>>>>>> f3a6b26c
         return answer
         
     def __radd__(self, other):
