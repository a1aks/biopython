--- conflicted
+++ resolved
@@ -152,14 +152,7 @@
                                   message,
                                   {"User-Agent":"BiopythonClient"})
         handle = urllib.request.urlopen(request)
-<<<<<<< HEAD
-        results = handle.read()
-        if sys.version_info[0] >= 3:
-            #On Python 3, want to go from bytes to unicode
-            results = results.decode()
-=======
         results = _as_string(handle.read())
->>>>>>> 4c817a72
 
         # Can see an "\n\n" page while results are in progress,
         # if so just wait a bit longer...
