--- conflicted
+++ resolved
@@ -1210,8 +1210,4 @@
     k = list(_sff_do_slow_index(open("../../Tests/Roche/E3MFGYR02_alt_index_at_end.sff", "rb")))
     """
 
-<<<<<<< HEAD
     print("Done")
-=======
-    print("Done")
->>>>>>> 1466a371
