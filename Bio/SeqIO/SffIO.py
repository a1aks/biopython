# Copyright 2009-2010 by Peter Cock.  All rights reserved.
# Based on code contributed and copyright 2009 by Jose Blanca (COMAV-UPV).
#
# This code is part of the Biopython distribution and governed by its
# license.  Please see the LICENSE file that should have been included
# as part of this package.
"""Bio.SeqIO support for the binary Standard Flowgram Format (SFF) file format.

SFF was designed by 454 Life Sciences (Roche), the Whitehead Institute for
Biomedical Research and the Wellcome Trust Sanger Institute. You are expected
to use this module via the Bio.SeqIO functions under the format name "sff" (or
"sff-trim" as described below).

For example, to iterate over the records in an SFF file,

    >>> from Bio import SeqIO
    >>> for record in SeqIO.parse("Roche/E3MFGYR02_random_10_reads.sff", "sff"):
    ...     print(record.id, len(record), record.seq[:20]+"...")
    E3MFGYR02JWQ7T 265 tcagGGTCTACATGTTGGTT...
    E3MFGYR02JA6IL 271 tcagTTTTTTTTGGAAAGGA...
    E3MFGYR02JHD4H 310 tcagAAAGACAAGTGGTATC...
    E3MFGYR02GFKUC 299 tcagCGGCCGGGCCTCTCAT...
    E3MFGYR02FTGED 281 tcagTGGTAATGGGGGGAAA...
    E3MFGYR02FR9G7 261 tcagCTCCGTAAGAAGGTGC...
    E3MFGYR02GAZMS 278 tcagAAAGAAGTAAGGTAAA...
    E3MFGYR02HHZ8O 221 tcagACTTTCTTCTTTACCG...
    E3MFGYR02GPGB1 269 tcagAAGCAGTGGTATCAAC...
    E3MFGYR02F7Z7G 219 tcagAATCATCCACTTTTTA...

Each SeqRecord object will contain all the annotation from the SFF file,
including the PHRED quality scores.

    >>> print(record.id, len(record))
    E3MFGYR02F7Z7G 219
    >>> print(record.seq[:10], "...")
    tcagAATCAT ...
    >>> print(record.letter_annotations["phred_quality"][:10], "...")
    [22, 21, 23, 28, 26, 15, 12, 21, 28, 21] ...

Notice that the sequence is given in mixed case, the central upper case region
corresponds to the trimmed sequence. This matches the output of the Roche
tools (and the 3rd party tool sff_extract) for SFF to FASTA.

    >>> print(record.annotations["clip_qual_left"])
    4
    >>> print(record.annotations["clip_qual_right"])
    134
    >>> print(record.seq[:4])
    tcag
    >>> print(record.seq[4:20], "...", record.seq[120:134])
    AATCATCCACTTTTTA ... CAAAACACAAACAG
    >>> print(record.seq[134:])
    atcttatcaacaaaactcaaagttcctaactgagacacgcaacaggggataagacaaggcacacaggggataggnnnnnnnnnnn

The annotations dictionary also contains any adapter clip positions
(usually zero), and information about the flows. e.g.

    >>> print(record.annotations["flow_key"])
    TCAG
    >>> print(record.annotations["flow_values"][:10], "...")
    (83, 1, 128, 7, 4, 84, 6, 106, 3, 172) ...
    >>> print(len(record.annotations["flow_values"]))
    400
    >>> print(record.annotations["flow_index"][:10], "...")
    (1, 2, 3, 2, 2, 0, 3, 2, 3, 3) ...
    >>> print(len(record.annotations["flow_index"]))
    219

As a convenience method, you can read the file with SeqIO format name "sff-trim"
instead of "sff" to get just the trimmed sequences (without any annotation
except for the PHRED quality scores):

    >>> from Bio import SeqIO
    >>> for record in SeqIO.parse("Roche/E3MFGYR02_random_10_reads.sff", "sff-trim"):
    ...     print(record.id, len(record), record.seq[:20]+"...")
    E3MFGYR02JWQ7T 260 GGTCTACATGTTGGTTAACC...
    E3MFGYR02JA6IL 265 TTTTTTTTGGAAAGGAAAAC...
    E3MFGYR02JHD4H 292 AAAGACAAGTGGTATCAACG...
    E3MFGYR02GFKUC 295 CGGCCGGGCCTCTCATCGGT...
    E3MFGYR02FTGED 277 TGGTAATGGGGGGAAATTTA...
    E3MFGYR02FR9G7 256 CTCCGTAAGAAGGTGCTGCC...
    E3MFGYR02GAZMS 271 AAAGAAGTAAGGTAAATAAC...
    E3MFGYR02HHZ8O 150 ACTTTCTTCTTTACCGTAAC...
    E3MFGYR02GPGB1 221 AAGCAGTGGTATCAACGCAG...
    E3MFGYR02F7Z7G 130 AATCATCCACTTTTTAACGT...

Looking at the final record in more detail, note how this differs to the
example above:

    >>> print(record.id, len(record))
    E3MFGYR02F7Z7G 130
    >>> print(record.seq[:10], "...")
    AATCATCCAC ...
    >>> print(record.letter_annotations["phred_quality"][:10], "...")
    [26, 15, 12, 21, 28, 21, 36, 28, 27, 27] ...
    >>> print(record.annotations)
    {}

You might use the Bio.SeqIO.convert() function to convert the (trimmed) SFF
reads into a FASTQ file (or a FASTA file and a QUAL file), e.g.

    >>> from Bio import SeqIO
    >>> from io import StringIO
    >>> out_handle = StringIO()
    >>> count = SeqIO.convert("Roche/E3MFGYR02_random_10_reads.sff", "sff",
    ...                       out_handle, "fastq")
    >>> print("Converted %i records" % count)
    Converted 10 records

The output FASTQ file would start like this:

    >>> print("%s..." % out_handle.getvalue()[:50])
    @E3MFGYR02JWQ7T
    tcagGGTCTACATGTTGGTTAACCCGTACTGATT...

Bio.SeqIO.index() provides memory efficient random access to the reads in an
SFF file by name. SFF files can include an index within the file, which can
be read in making this very fast. If the index is missing (or in a format not
yet supported in Biopython) the file is indexed by scanning all the reads -
which is a little slower. For example,

    >>> from Bio import SeqIO
    >>> reads = SeqIO.index("Roche/E3MFGYR02_random_10_reads.sff", "sff")
    >>> record = reads["E3MFGYR02JHD4H"]
    >>> print(record.id, len(record), record.seq[:20]+"...")
    E3MFGYR02JHD4H 310 tcagAAAGACAAGTGGTATC...

Or, using the trimmed reads:

    >>> from Bio import SeqIO
    >>> reads = SeqIO.index("Roche/E3MFGYR02_random_10_reads.sff", "sff-trim")
    >>> record = reads["E3MFGYR02JHD4H"]
    >>> print(record.id, len(record), record.seq[:20]+"...")
    E3MFGYR02JHD4H 292 AAAGACAAGTGGTATCAACG...

You can also use the Bio.SeqIO.write() function with the "sff" format. Note
that this requires all the flow information etc, and thus is probably only
useful for SeqRecord objects originally from reading another SFF file (and
not the trimmed SeqRecord objects from parsing an SFF file as "sff-trim").

As an example, let's pretend this example SFF file represents some DNA which
was pre-amplified with a PCR primers AAAGANNNNN. The following script would
produce a sub-file containing all those reads whose post-quality clipping
region (i.e. the sequence after trimming) starts with AAAGA exactly (the non-
degenerate bit of this pretend primer):

    >>> from Bio import SeqIO
    >>> records = (record for record in 
    ...            SeqIO.parse("Roche/E3MFGYR02_random_10_reads.sff","sff") 
    ...            if record.seq[record.annotations["clip_qual_left"]:].startswith("AAAGA"))
    >>> count = SeqIO.write(records, "temp_filtered.sff", "sff")
    >>> print("Selected %i records" % count)
    Selected 2 records

Of course, for an assembly you would probably want to remove these primers.
If you want FASTA or FASTQ output, you could just slice the SeqRecord. However,
if you want SFF output we have to preserve all the flow information - the trick
is just to adjust the left clip position!

    >>> from Bio import SeqIO
    >>> def filter_and_trim(records, primer):
    ...     for record in records:
    ...         if record.seq[record.annotations["clip_qual_left"]:].startswith(primer):
    ...             record.annotations["clip_qual_left"] += len(primer)
    ...             yield record
    >>> records = SeqIO.parse("Roche/E3MFGYR02_random_10_reads.sff", "sff")
    >>> count = SeqIO.write(filter_and_trim(records,"AAAGA"),
    ...                     "temp_filtered.sff", "sff")
    >>> print("Selected %i records" % count)
    Selected 2 records

We can check the results, note the lower case clipped region now includes the "AAAGA"
sequence:

    >>> for record in SeqIO.parse("temp_filtered.sff", "sff"):
    ...     print(record.id, len(record), record.seq[:20]+"...")
    E3MFGYR02JHD4H 310 tcagaaagaCAAGTGGTATC...
    E3MFGYR02GAZMS 278 tcagaaagaAGTAAGGTAAA...
    >>> for record in SeqIO.parse("temp_filtered.sff", "sff-trim"):
    ...     print(record.id, len(record), record.seq[:20]+"...")
    E3MFGYR02JHD4H 287 CAAGTGGTATCAACGCAGAG...
    E3MFGYR02GAZMS 266 AGTAAGGTAAATAACAAACG...
    >>> import os
    >>> os.remove("temp_filtered.sff")

For a description of the file format, please see the Roche manuals and:
http://www.ncbi.nlm.nih.gov/Traces/trace.cgi?cmd=show&f=formats&m=doc&s=formats

"""
from Bio.SeqIO.Interfaces import SequenceWriter
from Bio import Alphabet
from Bio.Seq import Seq
from Bio.SeqRecord import SeqRecord
import struct
import sys

from Bio._py3k import _bytes_to_string, _as_bytes
_null = _as_bytes("\0")
_sff = _as_bytes(".sff")
_hsh = _as_bytes(".hsh")
_srt = _as_bytes(".srt")
_mft = _as_bytes(".mft")
#This is a hack because char 255 is special in unicode:
try:
    #This works on Python 2.6+ or Python 3.0
    _flag = eval(r'b"\xff"')
except SyntaxError:
    #Must be on Python 2.4 or 2.5
    _flag = "\xff" #Char 255

def _sff_file_header(handle):
    """Read in an SFF file header (PRIVATE).

    Assumes the handle is at the start of the file, will read forwards
    though the header and leave the handle pointing at the first record.
    Returns a tuple of values from the header (header_length, index_offset,
    index_length, number_of_reads, flows_per_read, flow_chars, key_sequence)

    >>> handle = open("Roche/greek.sff", "rb")
    >>> values = _sff_file_header(handle)
    >>> print(values[0])
    840
    >>> print(values[1])
    65040
    >>> print(values[2])
    256
    >>> print(values[3])
    24
    >>> print(values[4])
    800
    >>> values[-1]
    'TCAG'

    """
    if hasattr(handle,"mode") and "U" in handle.mode.upper():
        raise ValueError("SFF files must NOT be opened in universal new "
                         "lines mode. Binary mode is recommended (although "
                         "on Unix the default mode is also fine).")
    elif hasattr(handle,"mode") and "B" not in handle.mode.upper() \
    and sys.platform == "win32":
        raise ValueError("SFF files must be opened in binary mode on Windows")
    #file header (part one)
    #use big endiean encdoing   >
    #magic_number               I
    #version                    4B
    #index_offset               Q
    #index_length               I
    #number_of_reads            I
    #header_length              H
    #key_length                 H
    #number_of_flows_per_read   H
    #flowgram_format_code       B
    #[rest of file header depends on the number of flows and how many keys]
    fmt = '>4s4BQIIHHHB'
    assert 31 == struct.calcsize(fmt)
    data = handle.read(31)
    if not data:
        raise ValueError("Empty file.")
    elif len(data) < 13:
        raise ValueError("File too small to hold a valid SFF header.")
    magic_number, ver0, ver1, ver2, ver3, index_offset, index_length, \
    number_of_reads, header_length, key_length, number_of_flows_per_read, \
    flowgram_format = struct.unpack(fmt, data)
    if magic_number in [_hsh, _srt, _mft]:
        #Probably user error, calling Bio.SeqIO.parse() twice!
        raise ValueError("Handle seems to be at SFF index block, not start")
    if magic_number != _sff: # 779314790
        raise ValueError("SFF file did not start '.sff', but %s" \
                         % repr(magic_number))
    if (ver0, ver1, ver2, ver3) != (0, 0, 0, 1):
        raise ValueError("Unsupported SFF version in header, %i.%i.%i.%i" \
                         % (ver0, ver1, ver2, ver3))
    if flowgram_format != 1:
        raise ValueError("Flowgram format code %i not supported" \
                         % flowgram_format)
    if (index_offset!=0) ^ (index_length!=0):
        raise ValueError("Index offset %i but index length %i" \
                         % (index_offset, index_length))
    flow_chars = _bytes_to_string(handle.read(number_of_flows_per_read))
    key_sequence = _bytes_to_string(handle.read(key_length))
    #According to the spec, the header_length field should be the total number
    #of bytes required by this set of header fields, and should be equal to
    #"31 + number_of_flows_per_read + key_length" rounded up to the next value
    #divisible by 8.
    assert header_length % 8 == 0
    padding = header_length - number_of_flows_per_read - key_length - 31
    assert 0 <= padding < 8, padding
    if handle.read(padding).count(_null) != padding:
        raise ValueError("Post header %i byte padding region contained data" \
                         % padding)
    return header_length, index_offset, index_length, \
           number_of_reads, number_of_flows_per_read, \
           flow_chars, key_sequence

#This is a generator function!
def _sff_do_slow_index(handle):
    """Generates an index by scanning though all the reads in an SFF file (PRIVATE).

    This is a slow but generic approach if we can't parse the provided index
    (if present).

    Will use the handle seek/tell functions.
    """
    handle.seek(0)
    header_length, index_offset, index_length, number_of_reads, \
    number_of_flows_per_read, flow_chars, key_sequence \
        = _sff_file_header(handle)
    #Now on to the reads...
    read_header_fmt = '>2HI4H'
    read_header_size = struct.calcsize(read_header_fmt)
    #NOTE - assuming flowgram_format==1, which means struct type H
    read_flow_fmt = ">%iH" % number_of_flows_per_read
    read_flow_size = struct.calcsize(read_flow_fmt)
    assert 1 == struct.calcsize(">B")
    assert 1 == struct.calcsize(">s")
    assert 1 == struct.calcsize(">c")
    assert read_header_size % 8 == 0 #Important for padding calc later!
    for read in range(number_of_reads):
        record_offset = handle.tell()
        if record_offset == index_offset:
            #Found index block within reads, ignore it:
            offset = index_offset + index_length
            if offset % 8:
                offset += 8 - (offset % 8)
            assert offset % 8 == 0
            handle.seek(offset)
            record_offset = offset
        #assert record_offset%8 == 0 #Worth checking, but slow
        #First the fixed header
        data = handle.read(read_header_size)
        read_header_length, name_length, seq_len, clip_qual_left, \
        clip_qual_right, clip_adapter_left, clip_adapter_right \
            = struct.unpack(read_header_fmt, data)
        if read_header_length < 10 or read_header_length % 8 != 0:
            raise ValueError("Malformed read header, says length is %i:\n%s" \
                             % (read_header_length, repr(data)))
        #now the name and any padding (remainder of header)
        name = _bytes_to_string(handle.read(name_length))
        padding = read_header_length - read_header_size - name_length
        if handle.read(padding).count(_null) != padding:
            raise ValueError("Post name %i byte padding region contained data" \
                             % padding)
        assert record_offset + read_header_length == handle.tell()
        #now the flowgram values, flowgram index, bases and qualities
        size = read_flow_size + 3*seq_len
        handle.seek(size, 1)
        #now any padding...
        padding = size % 8
        if padding:
            padding = 8 - padding
            if handle.read(padding).count(_null) != padding:
                raise ValueError("Post quality %i byte padding region contained data" \
                                 % padding)
        #print read, name, record_offset
        yield name, record_offset
    if handle.tell() % 8 != 0:
        raise ValueError("After scanning reads, did not end on a multiple of 8")

def _sff_find_roche_index(handle):
    """Locate any existing Roche style XML meta data and read index (PRIVATE).

    Makes a number of hard coded assumptions based on reverse engineered SFF
    files from Roche 454 machines.

    Returns a tuple of read count, SFF "index" offset and size, XML offset
    and size, and the actual read index offset and size.

    Raises a ValueError for unsupported or non-Roche index blocks.
    """    
    handle.seek(0)
    header_length, index_offset, index_length, number_of_reads, \
    number_of_flows_per_read, flow_chars, key_sequence \
        = _sff_file_header(handle)
    assert handle.tell() == header_length
    if not index_offset or not index_offset:
        raise ValueError("No index present in this SFF file")
    #Now jump to the header...
    handle.seek(index_offset)
    fmt = ">4s4B"
    fmt_size = struct.calcsize(fmt)
    data = handle.read(fmt_size)
    if not data:
        raise ValueError("Premature end of file? Expected index of size %i at offest %i, found nothing" \
                         % (index_length, index_offset))
    if len(data) < fmt_size:
        raise ValueError("Premature end of file? Expected index of size %i at offest %i, found %s" \
                         % (index_length, index_offset, repr(data)))
    magic_number, ver0, ver1, ver2, ver3 = struct.unpack(fmt, data)
    if magic_number == _mft: # 778921588
        #Roche 454 manifest index
        #This is typical from raw Roche 454 SFF files (2009), and includes
        #both an XML manifest and the sorted index.
        if (ver0, ver1, ver2, ver3) != (49, 46, 48, 48):
            #This is "1.00" as a string
            raise ValueError("Unsupported version in .mft index header, %i.%i.%i.%i" \
                             % (ver0, ver1, ver2, ver3))
        fmt2 = ">LL"
        fmt2_size = struct.calcsize(fmt2)
        xml_size, data_size = struct.unpack(fmt2, handle.read(fmt2_size))
        if index_length != fmt_size + fmt2_size + xml_size + data_size:
            raise ValueError("Problem understanding .mft index header, %i != %i + %i + %i + %i" \
                             % (index_length, fmt_size, fmt2_size, xml_size, data_size))
        return number_of_reads, header_length, \
               index_offset, index_length, \
               index_offset + fmt_size + fmt2_size, xml_size, \
               index_offset + fmt_size + fmt2_size + xml_size, data_size
    elif magic_number == _srt: #779317876
        #Roche 454 sorted index
        #I've had this from Roche tool sfffile when the read identifiers
        #had nonstandard lengths and there was no XML manifest.
        if (ver0, ver1, ver2, ver3) != (49, 46, 48, 48):
            #This is "1.00" as a string
            raise ValueError("Unsupported version in .srt index header, %i.%i.%i.%i" \
                             % (ver0, ver1, ver2, ver3))
        data = handle.read(4)
        if data != _null*4:
            raise ValueError("Did not find expected null four bytes in .srt index")
        return number_of_reads, header_length, \
               index_offset, index_length, \
               0, 0, \
               index_offset + fmt_size + 4, index_length - fmt_size - 4
    elif magic_number == _hsh:
        raise ValueError("Hash table style indexes (.hsh) in SFF files are "
                         "not (yet) supported")
    else:
        raise ValueError("Unknown magic number %s in SFF index header:\n%s" \
                         % (repr(magic_number), repr(data)))

def _sff_read_roche_index_xml(handle):
    """Reads any existing Roche style XML manifest data in the SFF "index" (PRIVATE, DEPRECATED).

    Will use the handle seek/tell functions. Returns a string.

    This has been replaced by ReadRocheXmlManifest. We would normally just
    delete an old private function without warning, but I believe some people
    are using this so we'll handle this with a deprecation warning.
    """
    import warnings
    warnings.warn("Private function _sff_read_roche_index_xml is deprecated. "
                  "Use new public function ReadRocheXmlManifest instead",
                  DeprecationWarning)
    return ReadRocheXmlManifest(handle)


def ReadRocheXmlManifest(handle):
    """Reads any Roche style XML manifest data in the SFF "index".

    The SFF file format allows for multiple different index blocks, and Roche
    took advantage of this to define their own index block wich also embeds
    an XML manifest string. This is not a publically documented extension to
    the SFF file format, this was reverse engineered.
    
    The handle should be to an SFF file opened in binary mode. This function
    will use the handle seek/tell functions and leave the handle in an
    arbitrary location.

    Any XML manifest found is returned as a Python string, which you can then
    parse as appropriate, or reuse when writing out SFF files with the
    SffWriter class.

    Returns a string, or raises a ValueError if an Roche manifest could not be
    found.
    """
    number_of_reads, header_length, index_offset, index_length, xml_offset, \
    xml_size, read_index_offset, read_index_size = _sff_find_roche_index(handle)
    if not xml_offset or not xml_size:
        raise ValueError("No XML manifest found")
    handle.seek(xml_offset)
    return _bytes_to_string(handle.read(xml_size))


#This is a generator function!
def _sff_read_roche_index(handle):
    """Reads any existing Roche style read index provided in the SFF file (PRIVATE).

    Will use the handle seek/tell functions.

    This works on ".srt1.00" and ".mft1.00" style Roche SFF index blocks.

    Roche SFF indices use base 255 not 256, meaning we see bytes in range the
    range 0 to 254 only. This appears to be so that byte 0xFF (character 255)
    can be used as a marker character to separate entries (required if the
    read name lengths vary).

    Note that since only four bytes are used for the read offset, this is
    limited to 255^4 bytes (nearly 4GB). If you try to use the Roche sfffile
    tool to combine SFF files beyound this limit, they issue a warning and
    omit the index (and manifest).
    """
    number_of_reads, header_length, index_offset, index_length, xml_offset, \
    xml_size, read_index_offset, read_index_size = _sff_find_roche_index(handle)
    #Now parse the read index...    
    handle.seek(read_index_offset)
    fmt = ">5B"
    for read in range(number_of_reads):
        #TODO - Be more aware of when the index should end?
        data = handle.read(6)
        while True:
            more = handle.read(1)
            if not more:
                raise ValueError("Premature end of file!")
            data += more
            if more == _flag: break
        assert data[-1:] == _flag, data[-1:]
        name = _bytes_to_string(data[:-6])
        off4, off3, off2, off1, off0 = struct.unpack(fmt, data[-6:-1])
        offset = off0 + 255*off1 + 65025*off2 + 16581375*off3
        if off4:
            #Could in theory be used as a fifth piece of offset information,
            #i.e. offset =+ 4228250625L*off4, but testing the Roche tools this
            #is not the case. They simple don't support such large indexes.
            raise ValueError("Expected a null terminator to the read name.")
        yield name, offset
    if handle.tell() != read_index_offset + read_index_size:
        raise ValueError("Problem with index length? %i vs %i" \
                         % (handle.tell(), read_index_offset + read_index_size))


def _sff_read_seq_record(handle, number_of_flows_per_read, flow_chars,
                         key_sequence, alphabet, trim=False):
    """Parse the next read in the file, return data as a SeqRecord (PRIVATE)."""
    #Now on to the reads...
    #the read header format (fixed part):
    #read_header_length     H
    #name_length            H
    #seq_len                I
    #clip_qual_left         H
    #clip_qual_right        H
    #clip_adapter_left      H
    #clip_adapter_right     H
    #[rest of read header depends on the name length etc]
    read_header_fmt = '>2HI4H'
    read_header_size = struct.calcsize(read_header_fmt)
    read_flow_fmt = ">%iH" % number_of_flows_per_read
    read_flow_size = struct.calcsize(read_flow_fmt)

    read_header_length, name_length, seq_len, clip_qual_left, \
    clip_qual_right, clip_adapter_left, clip_adapter_right \
        = struct.unpack(read_header_fmt, handle.read(read_header_size))
    if clip_qual_left:
        clip_qual_left -= 1 #python counting
    if clip_adapter_left:
        clip_adapter_left -= 1 #python counting
    if read_header_length < 10 or read_header_length % 8 != 0:
        raise ValueError("Malformed read header, says length is %i" \
                         % read_header_length)
    #now the name and any padding (remainder of header)
    name = _bytes_to_string(handle.read(name_length))
    padding = read_header_length - read_header_size - name_length
    if handle.read(padding).count(_null) != padding:
        raise ValueError("Post name %i byte padding region contained data" \
                         % padding)
    #now the flowgram values, flowgram index, bases and qualities
    #NOTE - assuming flowgram_format==1, which means struct type H
    flow_values = handle.read(read_flow_size) #unpack later if needed
    temp_fmt = ">%iB" % seq_len # used for flow index and quals
    flow_index = handle.read(seq_len) #unpack later if needed
    seq = _bytes_to_string(handle.read(seq_len)) #TODO - Use bytes in Seq?
    quals = list(struct.unpack(temp_fmt, handle.read(seq_len)))
    #now any padding...
    padding = (read_flow_size + seq_len*3)%8
    if padding:
        padding = 8 - padding
        if handle.read(padding).count(_null) != padding:
            raise ValueError("Post quality %i byte padding region contained data" \
                             % padding)
    #Now build a SeqRecord
    if trim:
        seq = seq[clip_qual_left:clip_qual_right].upper()
        quals = quals[clip_qual_left:clip_qual_right]
        #Don't record the clipping values, flow etc, they make no sense now:
        annotations = {}
    else:
        #This use of mixed case mimics the Roche SFF tool's FASTA output
        seq = seq[:clip_qual_left].lower() + \
              seq[clip_qual_left:clip_qual_right].upper() + \
              seq[clip_qual_right:].lower()
        annotations = {"flow_values":struct.unpack(read_flow_fmt, flow_values),
                       "flow_index":struct.unpack(temp_fmt, flow_index),
                       "flow_chars":flow_chars,
                       "flow_key":key_sequence,
                       "clip_qual_left":clip_qual_left,
                       "clip_qual_right":clip_qual_right,
                       "clip_adapter_left":clip_adapter_left,
                       "clip_adapter_right":clip_adapter_right}
    record = SeqRecord(Seq(seq, alphabet),
                       id=name,
                       name=name,
                       description="",
                       annotations=annotations)
    #Dirty trick to speed up this line:
    #record.letter_annotations["phred_quality"] = quals
    dict.__setitem__(record._per_letter_annotations,
                     "phred_quality", quals)
    #TODO - adaptor clipping
    #Return the record and then continue...
    return record


def _sff_read_raw_record(handle, number_of_flows_per_read):
    """Extract the next read in the file as a raw (bytes) string (PRIVATE)."""
    read_header_fmt = '>2HI'
    read_header_size = struct.calcsize(read_header_fmt)
    read_flow_fmt = ">%iH" % number_of_flows_per_read
    read_flow_size = struct.calcsize(read_flow_fmt)

    raw = handle.read(read_header_size)
    read_header_length, name_length, seq_len \
                        = struct.unpack(read_header_fmt, raw)
    if read_header_length < 10 or read_header_length % 8 != 0:
        raise ValueError("Malformed read header, says length is %i" \
                         % read_header_length)
    #now the four clip values (4H = 8 bytes), and read name
    raw += handle.read(8 + name_length)
    #and any padding (remainder of header)
    padding = read_header_length - read_header_size - 8 - name_length
    pad = handle.read(padding)
    if pad.count(_null) != padding:
        raise ValueError("Post name %i byte padding region contained data" \
                         % padding)
    raw += pad
    #now the flowgram values, flowgram index, bases and qualities
    raw += handle.read(read_flow_size + seq_len*3)
    padding = (read_flow_size + seq_len*3)%8
    #now any padding...
    if padding:
        padding = 8 - padding
        pad = handle.read(padding)
        if pad.count(_null) != padding:
            raise ValueError("Post quality %i byte padding region contained data" \
                             % padding)
        raw += pad
    #Return the raw bytes
    return raw


#This is a generator function!
def SffIterator(handle, alphabet=Alphabet.generic_dna, trim=False):
    """Iterate over Standard Flowgram Format (SFF) reads (as SeqRecord objects).

    handle - input file, an SFF file, e.g. from Roche 454 sequencing.
             This must NOT be opened in universal read lines mode!
    alphabet - optional alphabet, defaults to generic DNA.
    trim - should the sequences be trimmed?

    The resulting SeqRecord objects should match those from a paired FASTA
    and QUAL file converted from the SFF file using the Roche 454 tool
    ssfinfo. i.e. The sequence will be mixed case, with the trim regions
    shown in lower case.

    This function is used internally via the Bio.SeqIO functions:

    >>> from Bio import SeqIO
    >>> handle = open("Roche/E3MFGYR02_random_10_reads.sff", "rb")
    >>> for record in SeqIO.parse(handle, "sff"):
    ...     print(record.id, len(record))
    E3MFGYR02JWQ7T 265
    E3MFGYR02JA6IL 271
    E3MFGYR02JHD4H 310
    E3MFGYR02GFKUC 299
    E3MFGYR02FTGED 281
    E3MFGYR02FR9G7 261
    E3MFGYR02GAZMS 278
    E3MFGYR02HHZ8O 221
    E3MFGYR02GPGB1 269
    E3MFGYR02F7Z7G 219
    >>> handle.close()

    You can also call it directly:

    >>> handle = open("Roche/E3MFGYR02_random_10_reads.sff", "rb")
    >>> for record in SffIterator(handle):
    ...     print(record.id, len(record))
    E3MFGYR02JWQ7T 265
    E3MFGYR02JA6IL 271
    E3MFGYR02JHD4H 310
    E3MFGYR02GFKUC 299
    E3MFGYR02FTGED 281
    E3MFGYR02FR9G7 261
    E3MFGYR02GAZMS 278
    E3MFGYR02HHZ8O 221
    E3MFGYR02GPGB1 269
    E3MFGYR02F7Z7G 219
    >>> handle.close()

    Or, with the trim option:
        
    >>> handle = open("Roche/E3MFGYR02_random_10_reads.sff", "rb")
    >>> for record in SffIterator(handle, trim=True):
    ...     print(record.id, len(record))
    E3MFGYR02JWQ7T 260
    E3MFGYR02JA6IL 265
    E3MFGYR02JHD4H 292
    E3MFGYR02GFKUC 295
    E3MFGYR02FTGED 277
    E3MFGYR02FR9G7 256
    E3MFGYR02GAZMS 271
    E3MFGYR02HHZ8O 150
    E3MFGYR02GPGB1 221
    E3MFGYR02F7Z7G 130
    >>> handle.close()

    """
    if isinstance(Alphabet._get_base_alphabet(alphabet),
                  Alphabet.ProteinAlphabet):
        raise ValueError("Invalid alphabet, SFF files do not hold proteins.")
    if isinstance(Alphabet._get_base_alphabet(alphabet),
                  Alphabet.RNAAlphabet):
        raise ValueError("Invalid alphabet, SFF files do not hold RNA.")
    header_length, index_offset, index_length, number_of_reads, \
    number_of_flows_per_read, flow_chars, key_sequence \
        = _sff_file_header(handle)
    #Now on to the reads...
    #the read header format (fixed part):
    #read_header_length     H
    #name_length            H
    #seq_len                I
    #clip_qual_left         H
    #clip_qual_right        H
    #clip_adapter_left      H
    #clip_adapter_right     H
    #[rest of read header depends on the name length etc]
    read_header_fmt = '>2HI4H'
    read_header_size = struct.calcsize(read_header_fmt)
    read_flow_fmt = ">%iH" % number_of_flows_per_read
    read_flow_size = struct.calcsize(read_flow_fmt)
    assert 1 == struct.calcsize(">B")
    assert 1 == struct.calcsize(">s")
    assert 1 == struct.calcsize(">c")
    assert read_header_size % 8 == 0 #Important for padding calc later!
    #The spec allows for the index block to be before or even in the middle
    #of the reads. We can check that if we keep track of our position
    #in the file...
    for read in range(number_of_reads):
        if index_offset and handle.tell() == index_offset:
            offset = index_offset + index_length
            if offset % 8:
                offset += 8 - (offset % 8)
            assert offset % 8 == 0
            handle.seek(offset)
            #Now that we've done this, we don't need to do it again. Clear
            #the index_offset so we can skip extra handle.tell() calls:
            index_offset = 0
        yield _sff_read_seq_record(handle,
                                   number_of_flows_per_read,
                                   flow_chars,
                                   key_sequence,
                                   alphabet,
                                   trim)
    #The following is not essential, but avoids confusing error messages
    #for the user if they try and re-parse the same handle.
    if index_offset and handle.tell() == index_offset:
        offset = index_offset + index_length
        if offset % 8:
            offset += 8 - (offset % 8)
        assert offset % 8 == 0
        handle.seek(offset)
    #Should now be at the end of the file...
    if handle.read(1):
        raise ValueError("Additional data at end of SFF file")


#This is a generator function!
def _SffTrimIterator(handle, alphabet=Alphabet.generic_dna):
    """Iterate over SFF reads (as SeqRecord objects) with trimming (PRIVATE)."""
    return SffIterator(handle, alphabet, trim=True)


class SffWriter(SequenceWriter):
    """SFF file writer."""

    def __init__(self, handle, index=True, xml=None):
        """Creates the writer object.

        handle - Output handle, ideally in binary write mode.
        index - Boolean argument, should we try and write an index?
        xml - Optional string argument, xml manifest to be recorded in the index
              block (see function ReadRocheXmlManifest for reading this data).
        """
        if hasattr(handle,"mode") and "U" in handle.mode.upper():
            raise ValueError("SFF files must NOT be opened in universal new "
                             "lines mode. Binary mode is required")
        elif hasattr(handle,"mode") and "B" not in handle.mode.upper():
            raise ValueError("SFF files must be opened in binary mode")
        self.handle = handle
        self._xml = xml
        if index:
            self._index = []
        else:
            self._index = None

    def write_file(self, records):
        """Use this to write an entire file containing the given records."""
        try:
            self._number_of_reads = len(records)
        except TypeError:
            self._number_of_reads = 0 #dummy value
            if not hasattr(self.handle, "seek") \
            or not hasattr(self.handle, "tell"):
                raise ValueError("A handle with a seek/tell methods is "
                                 "required in order to record the total "
                                 "record count in the file header (once it "
                                 "is known at the end).")
        if self._index is not None and \
        not (hasattr(self.handle, "seek") and hasattr(self.handle, "tell")):
            import warnings
            warnings.warn("A handle with a seek/tell methods is required in "
                          "order to record an SFF index.")
            self._index = None
        self._index_start = 0
        self._index_length = 0
        if not hasattr(records, "next"):
            records = iter(records)
        #Get the first record in order to find the flow information
        #we will need for the header.
        try:
            record = next(records)
        except StopIteration:
            record = None
        if record is None:
            #No records -> empty SFF file (or an error)?
            #We can't write a header without the flow information.
            #return 0
            raise ValueError("Must have at least one sequence")
        try:
            self._key_sequence = _as_bytes(record.annotations["flow_key"])
            self._flow_chars = _as_bytes(record.annotations["flow_chars"])
            self._number_of_flows_per_read = len(self._flow_chars)
        except KeyError:
            raise ValueError("Missing SFF flow information")
        self.write_header()
        self.write_record(record)
        count = 1
        for record in records:
            self.write_record(record)
            count += 1
        if self._number_of_reads == 0:
            #Must go back and record the record count...
            offset = self.handle.tell()
            self.handle.seek(0)
            self._number_of_reads = count
            self.write_header()
            self.handle.seek(offset) #not essential?
        else:
            assert count == self._number_of_reads
        if self._index is not None:
            self._write_index()
        return count

    def _write_index(self):
        assert len(self._index)==self._number_of_reads
        handle = self.handle
        self._index.sort()
        self._index_start = handle.tell() #need for header
        #XML...
        if self._xml is not None:
            xml = _as_bytes(self._xml)
        else:
            from Bio import __version__
            xml = "<!-- This file was output with Biopython %s -->\n" % __version__
            xml += "<!-- This XML and index block attempts to mimic Roche SFF files -->\n"
            xml += "<!-- This file may be a combination of multiple SFF files etc -->\n"
            xml = _as_bytes(xml)
        xml_len = len(xml)
        #Write to the file...
        fmt = ">I4BLL"
        fmt_size = struct.calcsize(fmt)
        handle.write(_null*fmt_size + xml) #will come back later to fill this
        fmt2 = ">6B"
        assert 6 == struct.calcsize(fmt2)
        self._index.sort()
        index_len = 0 #don't know yet!
        for name, offset in self._index:
            #Roche files record the offsets using base 255 not 256.
            #See comments for parsing the index block. There may be a faster
            #way to code this, but we can't easily use shifts due to odd base
            off3 = offset
            off0 = off3 % 255
            off3 -= off0
            off1 = off3 % 65025
            off3 -= off1
            off2 = off3 % 16581375
            off3 -= off2
            assert offset == off0 + off1 + off2 + off3, \
                   "%i -> %i %i %i %i" % (offset, off0, off1, off2, off3)
            off3, off2, off1, off0 = off3//16581375, off2//65025, \
                                     off1//255, off0
            assert off0 < 255 and off1 < 255 and off2 < 255 and off3 < 255, \
                   "%i -> %i %i %i %i" % (offset, off0, off1, off2, off3)
            handle.write(name + struct.pack(fmt2, 0, \
                                            off3, off2, off1, off0, 255))
            index_len += len(name) + 6
        #Note any padding in not included:
        self._index_length = fmt_size + xml_len + index_len #need for header
        #Pad out to an 8 byte boundary (although I have noticed some
        #real Roche SFF files neglect to do this depsite their manual
        #suggesting this padding should be there):
        if self._index_length % 8:
            padding = 8 - (self._index_length%8)
            handle.write(_null*padding)
        else:
            padding = 0
        offset = handle.tell()
        assert offset == self._index_start + self._index_length + padding, \
               "%i vs %i + %i + %i"  % (offset, self._index_start, \
                                        self._index_length, padding)
        #Must now go back and update the index header with index size...
        handle.seek(self._index_start)
        handle.write(struct.pack(fmt, 778921588, #magic number
                                 49,46,48,48, #Roche index version, "1.00"
                                 xml_len, index_len) + xml)
        #Must now go back and update the header...
        handle.seek(0)
        self.write_header()
        handle.seek(offset) #not essential?

    def write_header(self):
        #Do header...
        key_length = len(self._key_sequence)
        #file header (part one)
        #use big endiean encdoing   >
        #magic_number               I
        #version                    4B
        #index_offset               Q
        #index_length               I
        #number_of_reads            I
        #header_length              H
        #key_length                 H
        #number_of_flows_per_read   H
        #flowgram_format_code       B
        #[rest of file header depends on the number of flows and how many keys]
        fmt = '>I4BQIIHHHB%is%is' % (self._number_of_flows_per_read, key_length)
        #According to the spec, the header_length field should be the total
        #number of bytes required by this set of header fields, and should be
        #equal to "31 + number_of_flows_per_read + key_length" rounded up to
        #the next value divisible by 8.
        if struct.calcsize(fmt) % 8 == 0:
            padding = 0
        else:
            padding = 8 - (struct.calcsize(fmt) % 8)
        header_length = struct.calcsize(fmt) + padding
        assert header_length % 8 == 0
        header = struct.pack(fmt, 779314790, #magic number 0x2E736666
                             0, 0, 0, 1, #version
                             self._index_start, self._index_length,
                             self._number_of_reads,
                             header_length, key_length,
                             self._number_of_flows_per_read,
                             1, #the only flowgram format code we support
                             self._flow_chars, self._key_sequence)
        self.handle.write(header + _null*padding)
        
    def write_record(self, record):
        """Write a single additional record to the output file.

        This assumes the header has been done.
        """
        #Basics
        name = _as_bytes(record.id)
        name_len = len(name)
        seq = _as_bytes(str(record.seq).upper())
        seq_len = len(seq)
        #Qualities
        try:
            quals = record.letter_annotations["phred_quality"]
        except KeyError:
            raise ValueError("Missing PHRED qualities information")
        #Flow
        try:
            flow_values = record.annotations["flow_values"]
            flow_index = record.annotations["flow_index"]
            if self._key_sequence != _as_bytes(record.annotations["flow_key"]) \
            or self._flow_chars != _as_bytes(record.annotations["flow_chars"]):
                raise ValueError("Records have inconsistent SFF flow data")
        except KeyError:
            raise ValueError("Missing SFF flow information")
        except AttributeError:
            raise ValueError("Header not written yet?")
        #Clipping
        try:
            clip_qual_left = record.annotations["clip_qual_left"]
            if clip_qual_left:
                clip_qual_left += 1
            clip_qual_right = record.annotations["clip_qual_right"]
            clip_adapter_left = record.annotations["clip_adapter_left"]
            if clip_adapter_left:
                clip_adapter_left += 1
            clip_adapter_right = record.annotations["clip_adapter_right"]
        except KeyError:
            raise ValueError("Missing SFF clipping information")

        #Capture information for index
        if self._index is not None:
            offset = self.handle.tell()
            #Check the position of the final record (before sort by name)
            #See comments earlier about how base 255 seems to be used.
            #This means the limit is 255**4 + 255**3 +255**2 + 255**1
            if offset > 4244897280:
                import warnings
                warnings.warn("Read %s has file offset %i, which is too large "
                              "to store in the Roche SFF index structure. No "
                              "index block will be recorded." % (name, offset))
                #No point recoring the offsets now
                self._index = None
            else:
                self._index.append((name, self.handle.tell()))
        
        #the read header format (fixed part):
        #read_header_length     H
        #name_length            H
        #seq_len                I
        #clip_qual_left         H
        #clip_qual_right        H
        #clip_adapter_left      H
        #clip_adapter_right     H
        #[rest of read header depends on the name length etc]
        #name
        #flow values
        #flow index
        #sequence
        #padding
        read_header_fmt = '>2HI4H%is' % name_len
        if struct.calcsize(read_header_fmt) % 8 == 0:
            padding = 0
        else:
            padding = 8 - (struct.calcsize(read_header_fmt) % 8)
        read_header_length = struct.calcsize(read_header_fmt) + padding
        assert read_header_length % 8 == 0
        data = struct.pack(read_header_fmt,
                           read_header_length,
                           name_len, seq_len,
                           clip_qual_left, clip_qual_right,
                           clip_adapter_left, clip_adapter_right,
                           name) + _null*padding
        assert len(data) == read_header_length
        #now the flowgram values, flowgram index, bases and qualities
        #NOTE - assuming flowgram_format==1, which means struct type H
        read_flow_fmt = ">%iH" % self._number_of_flows_per_read
        read_flow_size = struct.calcsize(read_flow_fmt)
        temp_fmt = ">%iB" % seq_len # used for flow index and quals
        data += struct.pack(read_flow_fmt, *flow_values) \
                + struct.pack(temp_fmt, *flow_index) \
                + seq \
                + struct.pack(temp_fmt, *quals)
        #now any final padding...
        padding = (read_flow_size + seq_len*3)%8
        if padding:
            padding = 8 - padding
        self.handle.write(data + _null*padding)


if __name__ == "__main__":
    print("Running quick self test")
    filename = "../../Tests/Roche/E3MFGYR02_random_10_reads.sff"
    metadata = ReadRocheXmlManifest(open(filename, "rb"))
    index1 = sorted(_sff_read_roche_index(open(filename, "rb")))
    index2 = sorted(_sff_do_slow_index(open(filename, "rb")))
    assert index1 == index2
    assert len(index1) == len(list(SffIterator(open(filename, "rb"))))
    from io import StringIO
    try:
        #This is in Python 2.6+, and is essential on Python 3
        from io import BytesIO
    except ImportError:
        BytesIO = StringIO
    assert len(index1) == len(list(SffIterator(BytesIO(open(filename,"rb").read()))))

    if sys.platform != "win32":
        assert len(index1) == len(list(SffIterator(open(filename, "r"))))
        index2 = sorted(_sff_read_roche_index(open(filename)))
        assert index1 == index2
        index2 = sorted(_sff_do_slow_index(open(filename)))
        assert index1 == index2
        assert len(index1) == len(list(SffIterator(open(filename))))
        assert len(index1) == len(list(SffIterator(BytesIO(open(filename,"r").read()))))
        assert len(index1) == len(list(SffIterator(BytesIO(open(filename).read()))))
                    
    sff = list(SffIterator(open(filename, "rb")))

    sff2 = list(SffIterator(open("../../Tests/Roche/E3MFGYR02_alt_index_at_end.sff", "rb")))
    assert len(sff) == len(sff2)
    for old, new in zip(sff, sff2):
        assert old.id == new.id
        assert str(old.seq) == str(new.seq)

    sff2 = list(SffIterator(open("../../Tests/Roche/E3MFGYR02_alt_index_at_start.sff", "rb")))
    assert len(sff) == len(sff2)
    for old, new in zip(sff, sff2):
        assert old.id == new.id
        assert str(old.seq) == str(new.seq)

    sff2 = list(SffIterator(open("../../Tests/Roche/E3MFGYR02_alt_index_in_middle.sff", "rb")))
    assert len(sff) == len(sff2)
    for old, new in zip(sff, sff2):
        assert old.id == new.id
        assert str(old.seq) == str(new.seq)

    sff2 = list(SffIterator(open("../../Tests/Roche/E3MFGYR02_index_at_start.sff", "rb")))
    assert len(sff) == len(sff2)
    for old, new in zip(sff, sff2):
        assert old.id == new.id
        assert str(old.seq) == str(new.seq)

    sff2 = list(SffIterator(open("../../Tests/Roche/E3MFGYR02_index_in_middle.sff", "rb")))
    assert len(sff) == len(sff2)
    for old, new in zip(sff, sff2):
        assert old.id == new.id
        assert str(old.seq) == str(new.seq)
    
    sff_trim = list(SffIterator(open(filename, "rb"), trim=True))

<<<<<<< HEAD
    print(_sff_read_roche_index_xml(open(filename, "rb")))
=======
    print(ReadRocheXmlManifest(open(filename, "rb")))
>>>>>>> d7ddb068

    from Bio import SeqIO
    filename = "../../Tests/Roche/E3MFGYR02_random_10_reads_no_trim.fasta"
    fasta_no_trim = list(SeqIO.parse(open(filename,"rU"), "fasta"))
    filename = "../../Tests/Roche/E3MFGYR02_random_10_reads_no_trim.qual"
    qual_no_trim = list(SeqIO.parse(open(filename,"rU"), "qual"))

    filename = "../../Tests/Roche/E3MFGYR02_random_10_reads.fasta"
    fasta_trim = list(SeqIO.parse(open(filename,"rU"), "fasta"))
    filename = "../../Tests/Roche/E3MFGYR02_random_10_reads.qual"
    qual_trim = list(SeqIO.parse(open(filename,"rU"), "qual"))

    for s, sT, f, q, fT, qT in zip(sff, sff_trim, fasta_no_trim,
                                   qual_no_trim, fasta_trim, qual_trim):
        #print
        print(s.id)
        #print s.seq
        #print s.letter_annotations["phred_quality"]
        
        assert s.id == f.id == q.id
        assert str(s.seq) == str(f.seq)
        assert s.letter_annotations["phred_quality"] == q.letter_annotations["phred_quality"]

        assert s.id == sT.id == fT.id == qT.id
        assert str(sT.seq) == str(fT.seq)
        assert sT.letter_annotations["phred_quality"] == qT.letter_annotations["phred_quality"]


    print("Writing with a list of SeqRecords...")
    handle = StringIO()
    w = SffWriter(handle, xml=metadata)
    w.write_file(sff) #list
    data = handle.getvalue()
    print("And again with an iterator...")
    handle = StringIO()
    w = SffWriter(handle, xml=metadata)
    w.write_file(iter(sff))
    assert data == handle.getvalue()
    #Check 100% identical to the original:
    filename = "../../Tests/Roche/E3MFGYR02_random_10_reads.sff"
    original = open(filename,"rb").read()
    assert len(data) == len(original)
    assert data == original
    del data
    handle.close()

    print("-"*50)
    filename = "../../Tests/Roche/greek.sff"
    for record in SffIterator(open(filename,"rb")):
        print(record.id)
    index1 = sorted(_sff_read_roche_index(open(filename, "rb")))
    index2 = sorted(_sff_do_slow_index(open(filename, "rb")))
    assert index1 == index2
    try:
<<<<<<< HEAD
        print(_sff_read_roche_index_xml(open(filename, "rb")))
=======
        print(ReadRocheXmlManifest(open(filename, "rb")))
>>>>>>> d7ddb068
        assert False, "Should fail!"
    except ValueError:
        pass


    handle = open(filename, "rb")
    for record in SffIterator(handle):
        pass
    try:
        for record in SffIterator(handle):
            print(record.id)
        assert False, "Should have failed"
    except ValueError as err:
        print("Checking what happens on re-reading a handle:")
        print(err)


    """
    #Ugly code to make test files...
    index = ".diy1.00This is a fake index block (DIY = Do It Yourself), which is allowed under the SFF standard.\0"
    padding = len(index)%8
    if padding:
        padding = 8 - padding
    index += chr(0)*padding
    assert len(index)%8 == 0

    #Ugly bit of code to make a fake index at start
    records = list(SffIterator(open("../../Tests/Roche/E3MFGYR02_random_10_reads.sff", "rb")))
    out_handle = open("../../Tests/Roche/E3MFGYR02_alt_index_at_start.sff", "w")
    index = ".diy1.00This is a fake index block (DIY = Do It Yourself), which is allowed under the SFF standard.\0"
    padding = len(index)%8
    if padding:
        padding = 8 - padding
    index += chr(0)*padding
    w = SffWriter(out_handle, index=False, xml=None)
    #Fake the header...
    w._number_of_reads = len(records)
    w._index_start = 0
    w._index_length = 0
    w._key_sequence = records[0].annotations["flow_key"]
    w._flow_chars = records[0].annotations["flow_chars"]
    w._number_of_flows_per_read = len(w._flow_chars)
    w.write_header()
    w._index_start = out_handle.tell()
    w._index_length = len(index)
    out_handle.seek(0)
    w.write_header() #this time with index info
    w.handle.write(index)
    for record in records:
        w.write_record(record)
    out_handle.close()
    records2 = list(SffIterator(open("../../Tests/Roche/E3MFGYR02_alt_index_at_start.sff", "rb")))
    for old, new in zip(records, records2):
        assert str(old.seq)==str(new.seq)
    i = list(_sff_do_slow_index(open("../../Tests/Roche/E3MFGYR02_alt_index_at_start.sff", "rb")))

    #Ugly bit of code to make a fake index in middle
    records = list(SffIterator(open("../../Tests/Roche/E3MFGYR02_random_10_reads.sff", "rb")))
    out_handle = open("../../Tests/Roche/E3MFGYR02_alt_index_in_middle.sff", "w")
    index = ".diy1.00This is a fake index block (DIY = Do It Yourself), which is allowed under the SFF standard.\0"
    padding = len(index)%8
    if padding:
        padding = 8 - padding
    index += chr(0)*padding
    w = SffWriter(out_handle, index=False, xml=None)
    #Fake the header...
    w._number_of_reads = len(records)
    w._index_start = 0
    w._index_length = 0
    w._key_sequence = records[0].annotations["flow_key"]
    w._flow_chars = records[0].annotations["flow_chars"]
    w._number_of_flows_per_read = len(w._flow_chars)
    w.write_header()
    for record in records[:5]:
        w.write_record(record)
    w._index_start = out_handle.tell()
    w._index_length = len(index)
    w.handle.write(index)
    for record in records[5:]:
        w.write_record(record)
    out_handle.seek(0)
    w.write_header() #this time with index info
    out_handle.close()
    records2 = list(SffIterator(open("../../Tests/Roche/E3MFGYR02_alt_index_in_middle.sff", "rb")))
    for old, new in zip(records, records2):
        assert str(old.seq)==str(new.seq)
    j = list(_sff_do_slow_index(open("../../Tests/Roche/E3MFGYR02_alt_index_in_middle.sff", "rb")))

    #Ugly bit of code to make a fake index at end
    records = list(SffIterator(open("../../Tests/Roche/E3MFGYR02_random_10_reads.sff", "rb")))
    out_handle = open("../../Tests/Roche/E3MFGYR02_alt_index_at_end.sff", "w")
    w = SffWriter(out_handle, index=False, xml=None)
    #Fake the header...
    w._number_of_reads = len(records)
    w._index_start = 0
    w._index_length = 0
    w._key_sequence = records[0].annotations["flow_key"]
    w._flow_chars = records[0].annotations["flow_chars"]
    w._number_of_flows_per_read = len(w._flow_chars)
    w.write_header()
    for record in records:
        w.write_record(record)
    w._index_start = out_handle.tell()
    w._index_length = len(index)
    out_handle.write(index)
    out_handle.seek(0)
    w.write_header() #this time with index info
    out_handle.close()
    records2 = list(SffIterator(open("../../Tests/Roche/E3MFGYR02_alt_index_at_end.sff", "rb")))
    for old, new in zip(records, records2):
        assert str(old.seq)==str(new.seq)
    try:
        print ReadRocheXmlManifest(open("../../Tests/Roche/E3MFGYR02_alt_index_at_end.sff", "rb"))
        assert False, "Should fail!"
    except ValueError:
        pass
    k = list(_sff_do_slow_index(open("../../Tests/Roche/E3MFGYR02_alt_index_at_end.sff", "rb")))
    """

    print("Done")
<|MERGE_RESOLUTION|>--- conflicted
+++ resolved
@@ -1109,11 +1109,7 @@
     
     sff_trim = list(SffIterator(open(filename, "rb"), trim=True))
 
-<<<<<<< HEAD
-    print(_sff_read_roche_index_xml(open(filename, "rb")))
-=======
     print(ReadRocheXmlManifest(open(filename, "rb")))
->>>>>>> d7ddb068
 
     from Bio import SeqIO
     filename = "../../Tests/Roche/E3MFGYR02_random_10_reads_no_trim.fasta"
@@ -1168,11 +1164,7 @@
     index2 = sorted(_sff_do_slow_index(open(filename, "rb")))
     assert index1 == index2
     try:
-<<<<<<< HEAD
-        print(_sff_read_roche_index_xml(open(filename, "rb")))
-=======
         print(ReadRocheXmlManifest(open(filename, "rb")))
->>>>>>> d7ddb068
         assert False, "Should fail!"
     except ValueError:
         pass
