--- conflicted
+++ resolved
@@ -429,9 +429,7 @@
 
 class SamDict(_IndexedSeqFileDict):
     """Indexed dictionary like access to a SAM (Sequence Alignment/Map) file."""
-    def __init__(self, filename, alphabet, key_function):
-        _IndexedSeqFileDict.__init__(self, filename, alphabet, key_function)
-        self._format = "sam"
+    def _build(self):
         handle = self._handle
         while True:
             offset = handle.tell()
@@ -447,7 +445,7 @@
                 key += "/1"
             elif flag & 0x80:
                 key += "/2"
-            self._record_key(key, offset)
+            yield key, offset
 
     def get_raw(self, key):
         """Like the get method, but returns the record as a raw string."""
@@ -457,12 +455,29 @@
 
 class BamDict(_IndexedSeqFileDict):
     """Indexed dictionary like access to a BAM (Binary sequence Alignment/Map) file."""
-    def __init__(self, filename, alphabet, key_function):
+    def __init__(self, filename, format, alphabet, key_function):
+        #Need to override how the handle is opened...
+        assert format=="bam"
         import gzip
-        _IndexedSeqFileDict.__init__(self, filename, alphabet, key_function)
-        self._format = "bam"
+        #Use key_function=None for default value
+        dict.__init__(self) #init as empty dict!
         h = gzip.open(filename)
         self._handle = h
+        self._alphabet = alphabet
+        self._format = format
+        self._key_function = key_function
+        if key_function:
+            offset_iter = ((key_function(k),o) for (k,o) in self._build())
+        else:
+            offset_iter = self._build()
+        for key, offset in offset_iter:
+            if key in self:
+                raise ValueError("Duplicate key '%s'" % key)
+            else:
+                dict.__setitem__(self, key, offset)
+
+    def _build(self):
+        h = self._handle
         header, ref_count = SeqIO.SamBamIO._bam_file_header(h)
         #Skip any reference information
         for i in range(ref_count):
@@ -480,7 +495,7 @@
                 key += "/1"
             elif flag & 0x80:
                 key += "/2"
-            self._record_key(key, start_offset)
+            yield key, start_offset
             h.seek(end_offset)
 
     def __getitem__(self, key) :
@@ -626,11 +641,7 @@
                         "sff-trim" : SffTrimmedDict,
                         "swiss" : SwissDict,
                         "tab" : TabDict,
-<<<<<<< HEAD
-                        "qual" : QualDict,
                         "sam" : SamDict,
                         "bam" : BamDict,
-=======
                         "qual" : SequentialSeqFileDict,
->>>>>>> bbf51421
                         }
