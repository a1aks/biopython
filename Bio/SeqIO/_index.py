# Copyright 2009-2010 by Peter Cock.  All rights reserved.
# This code is part of the Biopython distribution and governed by its
# license.  Please see the LICENSE file that should have been included
# as part of this package.
"""Dictionary like indexing of sequence files (PRIVATE).

You are not expected to access this module, or any of its code, directly. This
is all handled internally by the Bio.SeqIO.index(...) function which is the
public interface for this functionality.

The basic idea is that we scan over a sequence file, looking for new record
markers. We then try and extract the string that Bio.SeqIO.parse/read would
use as the record id, ideally without actually parsing the full record. We
then use an SQLite3 database to record the file offset for the record start
against the record id.

Note that this means full parsing is on demand, so any invalid or problem
record may not trigger an exception until it is accessed. This is by design.
"""

import os
import re
from sqlite3 import dbapi2 as _sqlite
from sqlite3 import IntegrityError as _IntegrityError
import UserDict

from Bio import SeqIO
from Bio import Alphabet

class _IndexedSeqFileDict(UserDict.DictMixin):
    """Read only dictionary interface to a sequential sequence file.

    Scans the file and notes the record identifies (keys) and associated
    offsets into the file.  When accessing a record, reads the file to
    access entries as SeqRecord objects using Bio.SeqIO for parsing them.

    By default, the record identifiers and their offsets are held in
    memory, but if an index_filename is given this will be used for an
    SQLite database.

    Note - as with the Bio.SeqIO.to_dict() function, duplicate keys
    (record identifiers by default) are not allowed. If this happens,
    a ValueError exception is raised.

    By default the SeqRecord's id string is used as the dictionary
    key. This can be changed by suppling an optional key_function,
    a callback function which will be given the record id and must
    return the desired key. For example, this allows you to parse
    NCBI style FASTA identifiers, and extract the GI number to use
    as the dictionary key.

    Note that this dictionary is essentially read only. You cannot
    add or change values, pop values, nor clear the dictionary.
    """
<<<<<<< HEAD
    def __init__(self, filename, index_filename, format, alphabet,
                 key_function, mode="rU"):
        #Use key_function=None for default value
=======
    def __init__(self, filename, format, alphabet, key_function):
        #Use key_function=None for default value
        dict.__init__(self) #init as empty dict!
        if format in SeqIO._BinaryFormats:
            mode = "rb"
        else:
            mode = "rU"
>>>>>>> 30af89ed
        self._handle = open(filename, mode)
        self._alphabet = alphabet
        self._format = format
        self._key_function = key_function
        self._index_filename = index_filename
        self._setup()
        if not index_filename:
            #Hold the offsets in memory
            self._offsets = {}
            self._build()
        elif os.path.isfile(index_filename):
            #Reuse the index
            self._offsets = _SqliteOffsetDict(index_filename)
            #Very basic test of the index
            #Using first and last entries alphabetically since there is an
            #index on the key column. I would like to use the first and last
            #entries in the file, but would be slow without an index on the
            #offset column which we don't otherwise need.
            if len(self):
                key = str(self._offsets._con.execute("SELECT key FROM data ORDER BY key ASC LIMIT 1").fetchone()[0])
                try:
                    record = self[key]
                    del key, record
                except Exception, err:
                    raise ValueError("Is %s an out of date index database? %s" \
                                     % (index_filename, err))
                key = str(self._offsets._con.execute("SELECT key FROM data ORDER BY key DESC LIMIT 1").fetchone()[0])
                try:
                    record = self[key]
                    del key, record
                except Exception, err:
                    raise ValueError("Is %s an out of date index database? %s" \
                                     % (index_filename, err))
        else :
            #Create the index
            self._offsets = _SqliteOffsetDict(index_filename)
            self._build()
            self._offsets._con.commit()
    
    def _setup(self):
        """Parse the header etc if required (PRIVATE)."""
        pass
    
    def _build(self):
        """Actually scan the file identifying records and offsets (PRIVATE)."""
        pass

    def __repr__(self):
        return "SeqIO.index('%s', '%s', alphabet=%s, key_function=%s, mode=%s, index_filename=%s)" \
               % (self._handle.name, self._format,
                  repr(self._alphabet), self._key_function,
                  self._handle.mode, self._index_filename)

    def __str__(self):
        if self:
            key = self._offsets.next()
            return "{%s : SeqRecord(...), ...}" % repr(key)
        else:
            return "{}"

    def __contains__(self, key) :
        return key in self._offsets
        
    def _record_key(self, identifier, seek_position):
        """Used by subclasses to record file offsets for identifiers (PRIVATE).

        This will apply the key_function (if given) to map the record id
        string to the desired key.

        This will raise a ValueError if a key (record id string) occurs
        more than once.
        """
        if self._key_function:
            key = self._key_function(identifier)
        else:
            key = identifier
        self._offsets[key] = seek_position

    def _get_offset(self, key) :
        #Separate method to help ease complex subclassing like SFF
        return self._offsets[key]

    def __len__(self):
        """How many records are there?"""
        return len(self._offsets)

    def keys(self) :
        """Return a list of all the keys (SeqRecord identifiers)."""
        #TODO - Stick a warning in here for large lists? Or just refuse?
        return self._offsets.keys()

    def values(self):
        """Would be a list of the SeqRecord objects, but not implemented.

        In general you can be indexing very very large files, with millions
        of sequences. Loading all these into memory at once as SeqRecord
        objects would (probably) use up all the RAM. Therefore we simply
        don't support this dictionary method.
        """
        raise NotImplementedError("Due to memory concerns, when indexing a "
                                  "sequence file you cannot access all the "
                                  "records at once.")

    def items(self):
        """Would be a list of the (key, SeqRecord) tuples, but not implemented.

        In general you can be indexing very very large files, with millions
        of sequences. Loading all these into memory at once as SeqRecord
        objects would (probably) use up all the RAM. Therefore we simply
        don't support this dictionary method.
        """
        raise NotImplementedError("Due to memory concerns, when indexing a "
                                  "sequence file you cannot access all the "
                                  "records at once.")

    def iteritems(self):
        """Iterate over the (key, SeqRecord) items."""
        for key in self.__iter__():
            yield key, self.__getitem__(key)

    def __getitem__(self, key):
        """x.__getitem__(y) <==> x[y]"""
        #For non-trivial file formats this must be over-ridden in the subclass
        handle = self._handle
        handle.seek(self._get_offset(key))
        record = SeqIO.parse(handle, self._format, self._alphabet).next()
        if self._key_function:
            assert self._key_function(record.id) == key, \
                   "Requested key %s, found record.id %s which has key %s" \
                   % (repr(key), repr(record.id),
                      repr(self._key_function(record.id)))
        else:
            assert record.id == key, \
                   "Requested key %s, found record.id %s" \
                   % (repr(key), repr(record.id))
        return record

    def get(self, k, d=None):
        """D.get(k[,d]) -> D[k] if k in D, else d.  d defaults to None."""
        try:
            return self.__getitem__(k)
        except KeyError:
            return d

    def get_raw(self, key):
        """Similar to the get method, but returns the record as a raw string.

        If the key is not found, a KeyError exception is raised.

        NOTE - This functionality is not supported for every file format.
        """
        #Should be done by each sub-class (if possible)
        raise NotImplementedError("Not available for this file format.")

    def __setitem__(self, key, value):
        """Would allow setting or replacing records, but not implemented."""
        raise NotImplementedError("A sequence file index is read only.")
    
    def update(self, **kwargs):
        """Would allow adding more values, but not implemented."""
        raise NotImplementedError("A sequence file index is read only.")
    
    def pop(self, key, default=None):
        """Would remove specified record, but not implemented."""
        raise NotImplementedError("A sequence file index is read only.")
    
    def popitem(self):
        """Would remove and return a SeqRecord, but not implemented."""
        raise NotImplementedError("A sequence file index is read only.")
    
    def clear(self):
        """Would clear dictionary, but not implemented."""
        raise NotImplementedError("A sequence file index is read only.")

    def fromkeys(self, keys, value=None):
        """A dictionary method which we don't implement."""
        raise NotImplementedError("A sequence file index doesn't "
                                  "support this.")

    def copy(self):
        """A dictionary method which we don't implement."""
        raise NotImplementedError("A sequence file index doesn't "
                                  "support this.")

#Based in part on this recipe for implementing a dictionary on top of SQLite:
#http://sebsauvage.net/python/snyppets/index.html#dbdict
#TODO - What about closing the connection nicely?
class _SqliteOffsetDict(UserDict.DictMixin):
    """Simple dictionary like object based on SQLite (PRIVATE)."""
    def __init__(self, index_filename):
        #Use key_function=None for default value
        if os.path.isfile(index_filename):
            #Reuse the index
            self._con = _sqlite.connect(index_filename)
        else :
            #Create the index
            self._con = _sqlite.connect(index_filename)
            self._con.execute("CREATE TABLE data (key TEXT PRIMARY KEY, "
                              "offset INTEGER)")
            self._con.commit()
    
    def __contains__(self, key) :
        return bool(self._con.execute("SELECT key FROM data WHERE key=?",(key,)).fetchone())
        
    def __setitem__(self, key, offset):
        try:
            self._con.execute("INSERT INTO data (key,offset) VALUES (?,?)",
                              (key, offset))
        except _IntegrityError: #column key is not unique
            assert key in self
            raise ValueError("Duplicate key %s (offset %i)" \
                             % (repr(key), offset))

    def __getitem__(self, key) :
        row = self._con.execute("SELECT offset FROM data WHERE key=?",(key,)).fetchone()
        if not row: raise KeyError
        return row[0]

    def __len__(self):
        """How many records are there?"""
        return self._con.execute("SELECT COUNT(key) FROM data").fetchone()[0]

    def keys(self) :
        """Return a list of all the keys (SeqRecord identifiers)."""
        #TODO - Stick a warning in here for large lists? Or just refuse?
        return [str(row[0]) for row in \
                self._con.execute("SELECT key FROM data").fetchall()]

    def values(self):
        """Would be a list of the offsets (integers)."""
        return [row[0] for row in \
                self._con.execute("SELECT offset FROM data").fetchall()]

    def items(self):
        """List of (key, offset) tuples."""
        return [(str(row[0]),row[1]) for row in \
                self._con.execute("SELECT key, offset FROM data").fetchall()]

    def iteritems(self):
        """Iterate over the (key, SeqRecord) items."""
        for key in self.__iter__():
            yield key, self.__getitem__(key)

    def get(self, k, d=None):
        """D.get(k[,d]) -> D[k] if k in D, else d.  d defaults to None."""
        try:
            return self.__getitem__(k)
        except KeyError:
            return d

    def update(self, **kwargs):
        """Would allow adding more values, but not implemented."""
        raise NotImplementedError()
    
    def pop(self, key, default=None):
        """Would remove specified record, but not implemented."""
        raise NotImplementedError()
    
    def popitem(self):
        """Would remove and return a SeqRecord, but not implemented."""
        raise NotImplementedError()
    
    def clear(self):
        """Would clear dictionary, but not implemented."""
        raise NotImplementedError()

    def fromkeys(self, keys, value=None):
        """A dictionary method which we don't implement."""
        raise NotImplementedError()

    def copy(self):
        """A dictionary method which we don't implement."""
        raise NotImplementedError()


####################
# Special indexers #
####################

# Anything where the records cannot be read simply by parsing from
# the record start. For example, anything requiring information from
# a file header - e.g. SFF files where we would need to know the
# number of flows.

class SffDict(_IndexedSeqFileDict) :
    """Indexed dictionary like access to a Standard Flowgram Format (SFF) file."""
<<<<<<< HEAD
    def __init__(self, filename, index_filename, format,
                 alphabet, key_function):
        if alphabet is None:
            alphabet = Alphabet.generic_dna
        #On Unix, using mode="r" or "rb" works, "rU" does not.
        #On Windows, only using mode="rb" works, "r" and "rU" fail.
        _IndexedSeqFileDict.__init__(self, filename, index_filename, format,
                                     alphabet, key_function, "rb")

    def _setup(self):
        """Load the header information."""
=======
    def __init__(self, filename, format, alphabet, key_function) :
        assert format in ["sff", "sff-trim"]
        if alphabet is None:
            alphabet = Alphabet.generic_dna
        _IndexedSeqFileDict.__init__(self, filename, format, alphabet, key_function)
>>>>>>> 30af89ed
        handle = self._handle
        #Record the what we'll need for parsing a record given its offset
        header_length, index_offset, index_length, number_of_reads, \
        self._flows_per_read, self._flow_chars, self._key_sequence \
            = SeqIO.SffIO._sff_file_header(handle)
    
    def _build(self):
        """Load any index block in the file, or build it the slow way (PRIVATE)."""
        handle = self._handle
        handle.seek(0)
        header_length, index_offset, index_length, number_of_reads, \
        self._flows_per_read, self._flow_chars, self._key_sequence \
            = SeqIO.SffIO._sff_file_header(handle)
        if index_offset and index_length:
            #There is an index provided, try this the fast way:
            try :
                for name, offset in SeqIO.SffIO._sff_read_roche_index(handle) :
                    self._record_key(name, offset)
                assert len(self) == number_of_reads, \
                       "Indexed %i records, expected %i" \
                       % (len(self), number_of_reads)
                return
            except ValueError, err :
                import warnings
                warnings.warn("Could not parse the SFF index: %s" % err)
                assert len(self)==0
                handle.seek(0)
        else :
            #TODO - Remove this debug warning?
            import warnings
            warnings.warn("No SFF index, doing it the slow way")
        #Fall back on the slow way!
        for name, offset in SeqIO.SffIO._sff_do_slow_index(handle) :
            #print "%s -> %i" % (name, offset)
            self._record_key(name, offset)
        assert len(self) == number_of_reads, \
               "Indexed %i records, expected %i" % (len(self), number_of_reads)
        
    def __getitem__(self, key) :
        handle = self._handle
        handle.seek(self._get_offset(key))
        record = SeqIO.SffIO._sff_read_seq_record(handle,
                                                  self._flows_per_read,
                                                  self._flow_chars,
                                                  self._key_sequence,
                                                  self._alphabet)
        assert record.id == key
        return record

class SffTrimmedDict(SffDict) :
    def __getitem__(self, key) :
        handle = self._handle
        handle.seek(self._get_offset(key))
        record = SeqIO.SffIO._sff_read_seq_record(handle,
                                                  self._flows_per_read,
                                                  self._flow_chars,
                                                  self._key_sequence,
                                                  self._alphabet,
                                                  trim=True)
        assert record.id == key
        return record

###################
# Simple indexers #
###################

class SequentialSeqFileDict(_IndexedSeqFileDict):
    """Indexed dictionary like access to most sequential sequence files."""
<<<<<<< HEAD
    def _setup(self):
=======
    def __init__(self, filename, format, alphabet, key_function):
        _IndexedSeqFileDict.__init__(self, filename, format, alphabet, key_function)
>>>>>>> 30af89ed
        marker = {"ace" : "CO ",
                  "fasta": ">",
                  "phd" : "BEGIN_SEQUENCE",
                  "pir" : ">..;",
                  "qual": ">",
<<<<<<< HEAD
                   }[self._format]
        self._marker = marker
        self._marker_re = re.compile("^%s" % marker)

    def _build(self):
=======
                   }[format]
        self._marker_re = re.compile("^%s" % marker)
>>>>>>> 30af89ed
        handle = self._handle
        marker_re = self._marker_re
        marker_offset = len(self._marker)
        while True:
            offset = handle.tell()
            line = handle.readline()
            if not line : break #End of file
            if marker_re.match(line):
                #Here we can assume the record.id is the first word after the
                #marker. This is generally fine... but not for GenBank, EMBL, Swiss
                self._record_key(line[marker_offset:].strip().split(None, 1)[0], \
                                 offset)

    def get_raw(self, key):
        """Similar to the get method, but returns the record as a raw string."""
        #For non-trivial file formats this must be over-ridden in the subclass
        handle = self._handle
        marker_re = self._marker_re
        handle.seek(self._get_offset(key))
        data = handle.readline()
        while True:
            line = handle.readline()
            if not line or marker_re.match(line):
                #End of file, or start of next record => end of this record
                break
            data += line
        return data

<<<<<<< HEAD

=======
>>>>>>> 30af89ed
#######################################
# Fiddly indexers: GenBank, EMBL, ... #
#######################################

class GenBankDict(SequentialSeqFileDict):
    """Indexed dictionary like access to a GenBank file."""
<<<<<<< HEAD
    def _setup(self):
        marker = "LOCUS "
        self._marker = marker
        self._marker_re = re.compile("^%s" % marker)
    
    def _build(self):
=======
    def __init__(self, filename, format, alphabet, key_function):
        _IndexedSeqFileDict.__init__(self, filename, format, alphabet, key_function)
        self._format = "genbank"
>>>>>>> 30af89ed
        handle = self._handle
        marker_re = self._marker_re
        while True:
            offset = handle.tell()
            line = handle.readline()
            if not line : break #End of file
            if marker_re.match(line):
                #We cannot assume the record.id is the first word after LOCUS,
                #normally the first entry on the VERSION or ACCESSION line is used.
                key = None
                done = False
                while not done:
                    line = handle.readline()
                    if line.startswith("ACCESSION "):
                        key = line.rstrip().split()[1]
                    elif line.startswith("VERSION "):
                        version_id = line.rstrip().split()[1]
                        if version_id.count(".")==1 and version_id.split(".")[1].isdigit():
                            #This should mimic the GenBank parser...
                            key = version_id
                            done = True
                            break
                    elif line.startswith("FEATURES ") \
                    or line.startswith("ORIGIN ") \
                    or line.startswith("//") \
                    or marker_re.match(line) \
                    or not line:
                        done = True
                        break
                if not key:
                    raise ValueError("Did not find ACCESSION/VERSION lines")
                self._record_key(key, offset)

class EmblDict(SequentialSeqFileDict):
    """Indexed dictionary like access to an EMBL file."""
<<<<<<< HEAD
    def _setup(self):
        marker = "ID "
        self._marker = marker
        self._marker_re = re.compile("^%s" % marker)
    
    def _build(self):
=======
    def __init__(self, filename, format, alphabet, key_function):
        _IndexedSeqFileDict.__init__(self, filename, format, alphabet, key_function)
        self._format = "embl"
>>>>>>> 30af89ed
        handle = self._handle
        marker_re = self._marker_re
        while True:
            offset = handle.tell()
            line = handle.readline()
            if not line : break #End of file
            if marker_re.match(line):
                #We cannot assume the record.id is the first word after ID,
                #normally the SV line is used.
                if line[2:].count(";") == 6:
                    #Looks like the semi colon separated style introduced in 2006
                    parts = line[3:].rstrip().split(";")
                    if parts[1].strip().startswith("SV "):
                        #The SV bit gives the version
                        key = "%s.%s" \
                              % (parts[0].strip(), parts[1].strip().split()[1])
                    else:
                        key = parts[0].strip()
                elif line[2:].count(";") == 3:
                    #Looks like the pre 2006 style, take first word only
                    key = line[3:].strip().split(None,1)[0]
                else:
                    raise ValueError('Did not recognise the ID line layout:\n' + line)
                while True:
                    line = handle.readline()
                    if line.startswith("SV "):
                        key = line.rstrip().split()[1]
                        break
                    elif line.startswith("FH ") \
                    or line.startswith("FT ") \
                    or line.startswith("SQ ") \
                    or line.startswith("//") \
                    or marker_re.match(line) \
                    or not line:
                        break
                self._record_key(key, offset)

class SwissDict(SequentialSeqFileDict):
    """Indexed dictionary like access to a SwissProt file."""
<<<<<<< HEAD
    def _setup(self):
        marker = "ID "
        self._marker = marker
        self._marker_re = re.compile("^%s" % marker)
    
    def _build(self):
=======
    def __init__(self, filename, format, alphabet, key_function):
        _IndexedSeqFileDict.__init__(self, filename, format, alphabet, key_function)
        self._format = "swiss"
>>>>>>> 30af89ed
        handle = self._handle
        marker_re = self._marker_re
        while True:
            offset = handle.tell()
            line = handle.readline()
            if not line : break #End of file
            if marker_re.match(line):
                #We cannot assume the record.id is the first word after ID,
                #normally the following AC line is used.
                line = handle.readline()
                assert line.startswith("AC ")
                key = line[3:].strip().split(";")[0].strip()
                self._record_key(key, offset)

class IntelliGeneticsDict(SequentialSeqFileDict):
    """Indexed dictionary like access to a IntelliGenetics file."""
<<<<<<< HEAD
    def _setup(self):
        marker = ";"
        self._marker = marker
        self._marker_re = re.compile("^%s" % marker)
    
    def _build(self):
=======
    def __init__(self, filename, format, alphabet, key_function):
        _IndexedSeqFileDict.__init__(self, filename, format, alphabet, key_function)
        self._format = "ig"
>>>>>>> 30af89ed
        handle = self._handle
        marker_re = self._marker_re
        while True:
            offset = handle.tell()
            line = handle.readline()
            if not line : break #End of file
            if marker_re.match(line):
                #Now look for the first line which doesn't start ";"
                while True:
                    line = handle.readline()
                    if not line:
                        raise ValueError("Premature end of file?")
                    if line[0] != ";" and line.strip():
                        key = line.split()[0]
                        self._record_key(key, offset)
                        break

class TabDict(_IndexedSeqFileDict):
    """Indexed dictionary like access to a simple tabbed file."""
<<<<<<< HEAD
    def _build(self):
=======
    def __init__(self, filename, format, alphabet, key_function):
        _IndexedSeqFileDict.__init__(self, filename, format, alphabet, key_function)
        self._format = "tab"
>>>>>>> 30af89ed
        handle = self._handle
        while True:
            offset = handle.tell()
            line = handle.readline()
            if not line : break #End of file
            try:
                key = line.split("\t")[0]
            except ValueError, err:
                if not line.strip():
                    #Ignore blank lines
                    continue
                else:
                    raise err
            else:
                self._record_key(key, offset)

    def get_raw(self, key):
        """Like the get method, but returns the record as a raw string."""
        handle = self._handle
        handle.seek(self._get_offset(key))
        return handle.readline()

<<<<<<< HEAD
class FastqDict(_IndexedSeqFileDict):
    """Indexed dictionary like access to a FASTQ file (any supported variant).

    With FASTQ the records all start with a "@" line, but so can quality lines.
    Note this will cope with line-wrapped FASTQ files.
    """
    def _build(self):
=======
##########################
# Now the FASTQ indexers #
##########################
         
class FastqDict(_IndexedSeqFileDict):
    """Indexed dictionary like access to a FASTQ file (any supported variant).
    
    With FASTQ the records all start with a "@" line, but so can quality lines.
    Note this will cope with line-wrapped FASTQ files.
    """
    def __init__(self, filename, format, alphabet, key_function):
        _IndexedSeqFileDict.__init__(self, filename, format, alphabet, key_function)
>>>>>>> 30af89ed
        handle = self._handle
        pos = handle.tell()
        line = handle.readline()
        if not line:
            #Empty file!
            return
        if line[0] != "@":
            raise ValueError("Problem with FASTQ @ line:\n%s" % repr(line))
        while line:
            #assert line[0]=="@"
            #This record seems OK (so far)
            self._record_key(line[1:].rstrip().split(None, 1)[0], pos)
            #Find the seq line(s)
            seq_len = 0
            while line:
                line = handle.readline()
                if line.startswith("+") : break
                seq_len += len(line.strip())
            if not line:
                raise ValueError("Premature end of file in seq section")
            #assert line[0]=="+"
            #Find the qual line(s)
            qual_len = 0
            while line:
                if seq_len == qual_len:
                    #Should be end of record...
                    pos = handle.tell()
                    line = handle.readline()
                    if line and line[0] != "@":
                        ValueError("Problem with line %s" % repr(line))
                    break
                else:
                    line = handle.readline()
                    qual_len += len(line.strip())
            if seq_len != qual_len:
                raise ValueError("Problem with quality section")
        #print "EOF"

    def get_raw(self, key):
        """Similar to the get method, but returns the record as a raw string."""
        #TODO - Refactor this and the __init__ method to reduce code duplication?
        handle = self._handle
        handle.seek(self._get_offset(key))
        line = handle.readline()
        data = line
        if line[0] != "@":
            raise ValueError("Problem with FASTQ @ line:\n%s" % repr(line))
        identifier = line[1:].rstrip().split(None, 1)[0]
        if self._key_function:
            identifier = self._key_function(identifier)
        if key != identifier:
            raise ValueError("Key did not match")
        #Find the seq line(s)
        seq_len = 0
        while line:
            line = handle.readline()
            data += line
            if line.startswith("+") : break
            seq_len += len(line.strip())
        if not line:
            raise ValueError("Premature end of file in seq section")
        assert line[0]=="+"
        #Find the qual line(s)
        qual_len = 0
        while line:
            if seq_len == qual_len:
                #Should be end of record...
                pos = handle.tell()
                line = handle.readline()
                if line and line[0] != "@":
                    ValueError("Problem with line %s" % repr(line))
                break
            else:
                line = handle.readline()
                data += line
                qual_len += len(line.strip())
        if seq_len != qual_len:
            raise ValueError("Problem with quality section")
        return data


###############################################################################

_FormatToIndexedDict = {"ace" : SequentialSeqFileDict,
                        "embl" : EmblDict,
                        "fasta" : SequentialSeqFileDict,
<<<<<<< HEAD
                        "fastq" : FastqDict, #Handles all three variants
                        "fastq-sanger" : FastqDict,
=======
                        "fastq" : FastqDict, #Class handles all three variants
                        "fastq-sanger" : FastqDict, #alias of the above
>>>>>>> 30af89ed
                        "fastq-solexa" : FastqDict,
                        "fastq-illumina" : FastqDict,
                        "genbank" : GenBankDict,
                        "gb" : GenBankDict, #alias of the above
                        "ig" : IntelliGeneticsDict,
                        "phd" : SequentialSeqFileDict,
                        "pir" : SequentialSeqFileDict,
                        "sff" : SffDict,
                        "sff-trim" : SffTrimmedDict,
                        "swiss" : SwissDict,
                        "tab" : TabDict,
                        "qual" : SequentialSeqFileDict,
                        }
<|MERGE_RESOLUTION|>--- conflicted
+++ resolved
@@ -52,19 +52,13 @@
     Note that this dictionary is essentially read only. You cannot
     add or change values, pop values, nor clear the dictionary.
     """
-<<<<<<< HEAD
     def __init__(self, filename, index_filename, format, alphabet,
-                 key_function, mode="rU"):
+                 key_function):
         #Use key_function=None for default value
-=======
-    def __init__(self, filename, format, alphabet, key_function):
-        #Use key_function=None for default value
-        dict.__init__(self) #init as empty dict!
         if format in SeqIO._BinaryFormats:
             mode = "rb"
         else:
             mode = "rU"
->>>>>>> 30af89ed
         self._handle = open(filename, mode)
         self._alphabet = alphabet
         self._format = format
@@ -351,25 +345,10 @@
 
 class SffDict(_IndexedSeqFileDict) :
     """Indexed dictionary like access to a Standard Flowgram Format (SFF) file."""
-<<<<<<< HEAD
-    def __init__(self, filename, index_filename, format,
-                 alphabet, key_function):
-        if alphabet is None:
-            alphabet = Alphabet.generic_dna
-        #On Unix, using mode="r" or "rb" works, "rU" does not.
-        #On Windows, only using mode="rb" works, "r" and "rU" fail.
-        _IndexedSeqFileDict.__init__(self, filename, index_filename, format,
-                                     alphabet, key_function, "rb")
-
     def _setup(self):
         """Load the header information."""
-=======
-    def __init__(self, filename, format, alphabet, key_function) :
-        assert format in ["sff", "sff-trim"]
-        if alphabet is None:
-            alphabet = Alphabet.generic_dna
-        _IndexedSeqFileDict.__init__(self, filename, format, alphabet, key_function)
->>>>>>> 30af89ed
+        if self._alphabet is None:
+            self._alphabet = Alphabet.generic_dna
         handle = self._handle
         #Record the what we'll need for parsing a record given its offset
         header_length, index_offset, index_length, number_of_reads, \
@@ -438,27 +417,17 @@
 
 class SequentialSeqFileDict(_IndexedSeqFileDict):
     """Indexed dictionary like access to most sequential sequence files."""
-<<<<<<< HEAD
     def _setup(self):
-=======
-    def __init__(self, filename, format, alphabet, key_function):
-        _IndexedSeqFileDict.__init__(self, filename, format, alphabet, key_function)
->>>>>>> 30af89ed
         marker = {"ace" : "CO ",
                   "fasta": ">",
                   "phd" : "BEGIN_SEQUENCE",
                   "pir" : ">..;",
                   "qual": ">",
-<<<<<<< HEAD
                    }[self._format]
         self._marker = marker
         self._marker_re = re.compile("^%s" % marker)
 
     def _build(self):
-=======
-                   }[format]
-        self._marker_re = re.compile("^%s" % marker)
->>>>>>> 30af89ed
         handle = self._handle
         marker_re = self._marker_re
         marker_offset = len(self._marker)
@@ -487,28 +456,19 @@
             data += line
         return data
 
-<<<<<<< HEAD
-
-=======
->>>>>>> 30af89ed
+
 #######################################
 # Fiddly indexers: GenBank, EMBL, ... #
 #######################################
 
 class GenBankDict(SequentialSeqFileDict):
     """Indexed dictionary like access to a GenBank file."""
-<<<<<<< HEAD
     def _setup(self):
         marker = "LOCUS "
         self._marker = marker
         self._marker_re = re.compile("^%s" % marker)
     
     def _build(self):
-=======
-    def __init__(self, filename, format, alphabet, key_function):
-        _IndexedSeqFileDict.__init__(self, filename, format, alphabet, key_function)
-        self._format = "genbank"
->>>>>>> 30af89ed
         handle = self._handle
         marker_re = self._marker_re
         while True:
@@ -544,18 +504,12 @@
 
 class EmblDict(SequentialSeqFileDict):
     """Indexed dictionary like access to an EMBL file."""
-<<<<<<< HEAD
     def _setup(self):
         marker = "ID "
         self._marker = marker
         self._marker_re = re.compile("^%s" % marker)
     
     def _build(self):
-=======
-    def __init__(self, filename, format, alphabet, key_function):
-        _IndexedSeqFileDict.__init__(self, filename, format, alphabet, key_function)
-        self._format = "embl"
->>>>>>> 30af89ed
         handle = self._handle
         marker_re = self._marker_re
         while True:
@@ -595,18 +549,12 @@
 
 class SwissDict(SequentialSeqFileDict):
     """Indexed dictionary like access to a SwissProt file."""
-<<<<<<< HEAD
     def _setup(self):
         marker = "ID "
         self._marker = marker
         self._marker_re = re.compile("^%s" % marker)
     
     def _build(self):
-=======
-    def __init__(self, filename, format, alphabet, key_function):
-        _IndexedSeqFileDict.__init__(self, filename, format, alphabet, key_function)
-        self._format = "swiss"
->>>>>>> 30af89ed
         handle = self._handle
         marker_re = self._marker_re
         while True:
@@ -623,18 +571,12 @@
 
 class IntelliGeneticsDict(SequentialSeqFileDict):
     """Indexed dictionary like access to a IntelliGenetics file."""
-<<<<<<< HEAD
     def _setup(self):
         marker = ";"
         self._marker = marker
         self._marker_re = re.compile("^%s" % marker)
     
     def _build(self):
-=======
-    def __init__(self, filename, format, alphabet, key_function):
-        _IndexedSeqFileDict.__init__(self, filename, format, alphabet, key_function)
-        self._format = "ig"
->>>>>>> 30af89ed
         handle = self._handle
         marker_re = self._marker_re
         while True:
@@ -654,13 +596,7 @@
 
 class TabDict(_IndexedSeqFileDict):
     """Indexed dictionary like access to a simple tabbed file."""
-<<<<<<< HEAD
-    def _build(self):
-=======
-    def __init__(self, filename, format, alphabet, key_function):
-        _IndexedSeqFileDict.__init__(self, filename, format, alphabet, key_function)
-        self._format = "tab"
->>>>>>> 30af89ed
+    def _build(self):
         handle = self._handle
         while True:
             offset = handle.tell()
@@ -683,7 +619,6 @@
         handle.seek(self._get_offset(key))
         return handle.readline()
 
-<<<<<<< HEAD
 class FastqDict(_IndexedSeqFileDict):
     """Indexed dictionary like access to a FASTQ file (any supported variant).
 
@@ -691,20 +626,6 @@
     Note this will cope with line-wrapped FASTQ files.
     """
     def _build(self):
-=======
-##########################
-# Now the FASTQ indexers #
-##########################
-         
-class FastqDict(_IndexedSeqFileDict):
-    """Indexed dictionary like access to a FASTQ file (any supported variant).
-    
-    With FASTQ the records all start with a "@" line, but so can quality lines.
-    Note this will cope with line-wrapped FASTQ files.
-    """
-    def __init__(self, filename, format, alphabet, key_function):
-        _IndexedSeqFileDict.__init__(self, filename, format, alphabet, key_function)
->>>>>>> 30af89ed
         handle = self._handle
         pos = handle.tell()
         line = handle.readline()
@@ -791,13 +712,8 @@
 _FormatToIndexedDict = {"ace" : SequentialSeqFileDict,
                         "embl" : EmblDict,
                         "fasta" : SequentialSeqFileDict,
-<<<<<<< HEAD
-                        "fastq" : FastqDict, #Handles all three variants
-                        "fastq-sanger" : FastqDict,
-=======
                         "fastq" : FastqDict, #Class handles all three variants
                         "fastq-sanger" : FastqDict, #alias of the above
->>>>>>> 30af89ed
                         "fastq-solexa" : FastqDict,
                         "fastq-illumina" : FastqDict,
                         "genbank" : GenBankDict,
