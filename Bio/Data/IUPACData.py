--- conflicted
+++ resolved
@@ -100,11 +100,7 @@
 
 def _make_ranges(mydict):
     d = {}
-<<<<<<< HEAD
-    for key, value in list(dict.items()):
-=======
     for key, value in mydict.items():
->>>>>>> ce87dc81
         d[key] = (value, value)
     return d
 
@@ -128,11 +124,7 @@
 def _make_ambiguous_ranges(mydict, weight_table):
     range_d = {}
     avg_d = {}
-<<<<<<< HEAD
-    for letter, values in list(dict.items()):
-=======
     for letter, values in mydict.items():
->>>>>>> ce87dc81
         #Following line is a quick hack to skip undefined weights for U and O
         if len(values)==1 and values[0] not in weight_table : continue
         weights = list(map(weight_table.get, values))
