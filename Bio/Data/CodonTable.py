--- conflicted
+++ resolved
@@ -121,12 +121,7 @@
     # Do the sort so changes in the hash implementation won't affect
     # the result when one amino acid is coded by more than one codon.
     back_table = {}
-<<<<<<< HEAD
-    keys = list(table.keys()) ; keys.sort()
-    for key in keys:
-=======
     for key in sorted(table):
->>>>>>> ba023e35
         back_table[table[key]] = key
     back_table[None] = default_stop_codon
     return back_table
@@ -198,11 +193,7 @@
                         # If tripping over a stop codon
                         stops.append(y1+y2+y3)
         if stops:
-<<<<<<< HEAD
-            if list(possible.keys()):
-=======
             if possible:
->>>>>>> ba023e35
                 raise TranslationError("ambiguous codon '%s' codes " % codon \
                                        + "for both proteins and stop codons")
             # This is a true stop codon - tell the caller about it
