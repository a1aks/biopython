# Copyright 2009 by Osvaldo Zagordi.  All rights reserved.
# Revisions copyright 2010 by Peter Cock.
# This code is part of the Biopython distribution and governed by its
# license.  Please see the LICENSE file that should have been included
# as part of this package.
"""Command line wrapper for the short read aligner Novoalign by Novocraft."""
import types
from Bio.Application import _Option, AbstractCommandline

class NovoalignCommandline(AbstractCommandline):
    """Command line wrapper for novoalign by Novocraft.

    See www.novocraft.com - novoalign is a short read alignment program.

    Example:

    >>> from Bio.Sequencing.Applications import NovoalignCommandline
    >>> novoalign_cline = NovoalignCommandline(database='some_db',
    ...                                        readfile='some_seq.txt')
    >>> print(novoalign_cline)
    novoalign -d some_db -f some_seq.txt

    As will all the Biopython application wrappers, you can also add or
    change options after creating the object:

    >>> novoalign_cline.format = 'PRBnSEQ'
    >>> novoalign_cline.r_method='0.99' # limited valid values
    >>> novoalign_cline.fragment = '250 20' # must be given as a string
    >>> novoalign_cline.miRNA = 100
    >>> print(novoalign_cline)
    novoalign -d some_db -f some_seq.txt -F PRBnSEQ -r 0.99 -i 250 20 -m 100

    You would typically run the command line with novoalign_cline() or via
    the Python subprocess module, as described in the Biopython tutorial.

    Last checked against version: 2.05.04
    """
    def __init__(self, cmd="novoalign", **kwargs):
        
        READ_FORMAT = ['FA', 'SLXFQ', 'STDFQ', 'ILMFQ', 'PRB', 'PRBnSEQ']
        REPORT_FORMAT = ['Native', 'Pairwise', 'SAM']
        REPEAT_METHOD = ['None', 'Random', 'All', 'Exhaustive', '0.99']
        
        self.parameters = \
           [
            _Option(["-d", "database"],
                    "database filename",
                    filename=True,
                    equate=False),
            _Option(["-f", "readfile"],
                    "read file",
                    filename=True,
                    equate=False),
            _Option(["-F", "format"],
                    "Format of read files.\n\nAllowed values: %s" \
                    % ", ".join(READ_FORMAT),
                    checker_function=lambda x: x in READ_FORMAT,
                    equate=False),
            
            # Alignment scoring options
<<<<<<< HEAD
            _Option(["-t", "threshold"], ["input"],
                    lambda x: isinstance(x, int),
                    0, "Threshold for alignment score",
                    0),
            _Option(["-g", "gap_open"], ["input"],
                    lambda x: isinstance(x, int),
                    0, "Gap opening penalty [default: 40]",
                    0),
            _Option(["-x", "gap_extend"], ["input"],
                    lambda x: isinstance(x, int),
                    0, "Gap extend penalty [default: 15]",
                    0),
            _Option(["-u", "unconverted"], ["input"],
                    lambda x: isinstance(x, int), 0,
=======
            _Option(["-t", "threshold"],
                    "Threshold for alignment score",
                    checker_function=lambda x: isinstance(x, int),
                    equate=False),
            _Option(["-g", "gap_open"],
                    "Gap opening penalty [default: 40]",
                    checker_function=lambda x: isinstance(x, int),
                    equate=False),
            _Option(["-x", "gap_extend"],
                    "Gap extend penalty [default: 15]",
                    checker_function=lambda x: isinstance(x, int),
                    equate=False),
            _Option(["-u", "unconverted"],
>>>>>>> d7ddb068
                    "Experimental: unconverted cytosines penalty in bisulfite mode\n\n"
                    "Default: no penalty",
                    checker_function=lambda x: isinstance(x, int),
                    equate=False),
            
            # Quality control and read filtering
<<<<<<< HEAD
            _Option(["-l", "good_bases"], ["input"],
                    lambda x: isinstance(x, int),
                    0, "Minimum number of good quality bases [default: log(N_g, 4) + 5]",
                    0),
            _Option(["-h", "homopolymer"], ["input"],
                    lambda x: isinstance(x, int),
                    0, "Homopolymer read filter [default: 20; disable: negative value]",
                    0),
            
            # Read preprocessing options
            _Option(["-a", "adapter3"], ["input"],
                    lambda x: isinstance(x, bytes),
                    0, "Strips a 3' adapter sequence prior to alignment.\n\n"
                    "With paired ends two adapters can be specified",
                    0),
            _Option(["-n", "truncate"], ["input"],
                    lambda x: isinstance(x, int),
                    0, "Truncate to specific length before alignment",
                    0),
            _Option(["-s", "trimming"], ["input"],
                    lambda x: isinstance(x, int),
                    0, "If fail to align, trim by s bases until they map or become shorter than l.\n\n"
                    "Ddefault: 2",
                    0),
            _Option(["-5", "adapter5"], ["input"],
                    lambda x: isinstance(x, bytes),
                    0, "Strips a 5' adapter sequence.\n\n"
                    "Similar to -a (adaptor_3), but on the 5' end.",
                    0),
=======
            _Option(["-l", "good_bases"],
                    "Minimum number of good quality bases [default: log(N_g, 4) + 5]",
                    checker_function=lambda x: isinstance(x, int),
                    equate=False),
            _Option(["-h", "homopolymer"],
                    "Homopolymer read filter [default: 20; disable: negative value]",
                    checker_function=lambda x: isinstance(x, int),
                    equate=False),
            
            # Read preprocessing options
            _Option(["-a", "adapter3"],
                    "Strips a 3' adapter sequence prior to alignment.\n\n"
                    "With paired ends two adapters can be specified",
                    checker_function=lambda x: isinstance(x, bytes),
                    equate=False),
            _Option(["-n", "truncate"],
                    "Truncate to specific length before alignment",
                    checker_function=lambda x: isinstance(x, int),
                    equate=False),
            _Option(["-s", "trimming"],
                    "If fail to align, trim by s bases until they map or become shorter than l.\n\n"
                    "Ddefault: 2",
                    checker_function=lambda x: isinstance(x, int),
                    equate=False),
            _Option(["-5", "adapter5"],
                    "Strips a 5' adapter sequence.\n\n"
                    "Similar to -a (adaptor3), but on the 5' end.",
                    checker_function=lambda x: isinstance(x, bytes),
                    equate=False),
>>>>>>> d7ddb068
            # Reporting options
            _Option(["-o", "report"],
                    "Specifies the report format.\n\nAllowed values: %s\nDefault: Native" \
                    % ", ".join(REPORT_FORMAT),
<<<<<<< HEAD
                    0),
            _Option(["-Q", "quality"], ["input"],
                    lambda x: isinstance(x, int),
                    0, "Lower threshold for an alignment to be reported [default: 0]",
                    0),
            _Option(["-R", "repeats"], ["input"],
                    lambda x: isinstance(x, int),
                    0, "If score difference is higher, report repeats.\n\n"
=======
                    checker_function=lambda x: x in REPORT_FORMAT,
                    equate=False),
            _Option(["-Q", "quality"],
                    "Lower threshold for an alignment to be reported [default: 0]",
                    checker_function=lambda x: isinstance(x, int),
                    equate=False),
            _Option(["-R", "repeats"],
                    "If score difference is higher, report repeats.\n\n"
>>>>>>> d7ddb068
                    "Otherwise -r read method applies [default: 5]",
                    checker_function=lambda x: isinstance(x, int),
                    equate=False),
            _Option(["-r", "r_method"],
                    "Methods to report reads with multiple matches.\n\n"
                    "Allowed values: %s\n"
                    "'All' and 'Exhaustive' accept limits." \
                    % ", ".join(REPEAT_METHOD),
<<<<<<< HEAD
                    0),
            _Option(["-e", "recorded"], ["input"],
                    lambda x: isinstance(x, int),
                    0, "Alignments recorded with score equal to the best.\n\n"
                    "Default: 1000 in default read method, otherwise no limit.",
                    0),
            _Option(["-q", "qual_digits"], ["input"],
                    lambda x: isinstance(x, int),
                    0, "Decimal digits for quality scores [default: 0]",
                    0),

            # Paired end options
            _Option(["-i", "fragment"], ["input"],
                    lambda x: len(x.split()) == 2,
                    0, "Fragment length (2 reads + insert) and standard deviation [default: 250 30]",
                    0),
            _Option(["-v", "variation"], ["input"],
                    lambda x: isinstance(x, int),
                    0, "Structural variation penalty [default: 70]",
                    0),
            
            # miRNA mode
            _Option(["-m", "miRNA"], ["input"],
                    lambda x: isinstance(x, int),
                    0, "Sets miRNA mode and optionally sets a value for the region scanned [default: off]",
                    0),
            
            # Multithreading
            _Option(["-c", "cores"], ["input"],
                    lambda x: isinstance(x, int),
                    0, "Number of threads, disabled on free versions [default: number of cores]",
                    0),
            
            # Quality calibrations
            _Option(["-k", "read_cal"], ["input"],
                    lambda x: isinstance(x, bytes),
                    0, "Read quality calibration from file (mismatch counts)",
                    0),
            _Option(["-K", "write_cal"], ["input"],
                    lambda x: isinstance(x, bytes),
                    0, "Accumulate mismatch counts and write to file",
                    0)
            ]
        AbstractCommandline.__init__(self, cmd, **kwargs)

if __name__ == '__main__':
    cml = NovoalignCommandline(database='~/some_dir/some_db',
                               readfile='~/some_dir/some_seq.txt')
    cml.format = 'PRBnSEQ'
    cml.r_method='0.99'
    cml.fragment = '250 20' # must be given as a string
    cml.miRNA = 100
    print(cml)
#    subprocess.call(str(cml), shell=True)
=======
                    checker_function=lambda x: x.split()[0] in REPEAT_METHOD,
                    equate=False),
            _Option(["-e", "recorded"],
                    "Alignments recorded with score equal to the best.\n\n"
                    "Default: 1000 in default read method, otherwise no limit.",
                    checker_function=lambda x: isinstance(x, int),
                    equate=False),
            _Option(["-q", "qual_digits"],
                    "Decimal digits for quality scores [default: 0]",
                    checker_function=lambda x: isinstance(x, int),
                    equate=False),

            # Paired end options
            _Option(["-i", "fragment"],
                    "Fragment length (2 reads + insert) and standard deviation [default: 250 30]",
                    checker_function=lambda x: len(x.split()) == 2,
                    equate=False),
            _Option(["-v", "variation"],
                    "Structural variation penalty [default: 70]",
                    checker_function=lambda x: isinstance(x, int),
                    equate=False),
            
            # miRNA mode
            _Option(["-m", "miRNA"],
                    "Sets miRNA mode and optionally sets a value for the region scanned [default: off]",
                    checker_function=lambda x: isinstance(x, int),
                    equate=False),
            
            # Multithreading
            _Option(["-c", "cores"],
                    "Number of threads, disabled on free versions [default: number of cores]",
                    checker_function=lambda x: isinstance(x, int),
                    equate=False),
            
            # Quality calibrations
            _Option(["-k", "read_cal"],
                    "Read quality calibration from file (mismatch counts)",
                    checker_function=lambda x: isinstance(x, bytes),
                    equate=False),
            _Option(["-K", "write_cal"],
                    "Accumulate mismatch counts and write to file",
                    checker_function=lambda x: isinstance(x, bytes),
                    equate=False),
            ]
        AbstractCommandline.__init__(self, cmd, **kwargs)

def _test():
    """Run the module's doctests (PRIVATE)."""
    print("Runing Novoalign doctests...")
    import doctest
    doctest.testmod()
    print("Done")

if __name__ == "__main__":
    _test()
>>>>>>> d7ddb068
<|MERGE_RESOLUTION|>--- conflicted
+++ resolved
@@ -58,22 +58,6 @@
                     equate=False),
             
             # Alignment scoring options
-<<<<<<< HEAD
-            _Option(["-t", "threshold"], ["input"],
-                    lambda x: isinstance(x, int),
-                    0, "Threshold for alignment score",
-                    0),
-            _Option(["-g", "gap_open"], ["input"],
-                    lambda x: isinstance(x, int),
-                    0, "Gap opening penalty [default: 40]",
-                    0),
-            _Option(["-x", "gap_extend"], ["input"],
-                    lambda x: isinstance(x, int),
-                    0, "Gap extend penalty [default: 15]",
-                    0),
-            _Option(["-u", "unconverted"], ["input"],
-                    lambda x: isinstance(x, int), 0,
-=======
             _Option(["-t", "threshold"],
                     "Threshold for alignment score",
                     checker_function=lambda x: isinstance(x, int),
@@ -87,44 +71,12 @@
                     checker_function=lambda x: isinstance(x, int),
                     equate=False),
             _Option(["-u", "unconverted"],
->>>>>>> d7ddb068
                     "Experimental: unconverted cytosines penalty in bisulfite mode\n\n"
                     "Default: no penalty",
                     checker_function=lambda x: isinstance(x, int),
                     equate=False),
             
             # Quality control and read filtering
-<<<<<<< HEAD
-            _Option(["-l", "good_bases"], ["input"],
-                    lambda x: isinstance(x, int),
-                    0, "Minimum number of good quality bases [default: log(N_g, 4) + 5]",
-                    0),
-            _Option(["-h", "homopolymer"], ["input"],
-                    lambda x: isinstance(x, int),
-                    0, "Homopolymer read filter [default: 20; disable: negative value]",
-                    0),
-            
-            # Read preprocessing options
-            _Option(["-a", "adapter3"], ["input"],
-                    lambda x: isinstance(x, bytes),
-                    0, "Strips a 3' adapter sequence prior to alignment.\n\n"
-                    "With paired ends two adapters can be specified",
-                    0),
-            _Option(["-n", "truncate"], ["input"],
-                    lambda x: isinstance(x, int),
-                    0, "Truncate to specific length before alignment",
-                    0),
-            _Option(["-s", "trimming"], ["input"],
-                    lambda x: isinstance(x, int),
-                    0, "If fail to align, trim by s bases until they map or become shorter than l.\n\n"
-                    "Ddefault: 2",
-                    0),
-            _Option(["-5", "adapter5"], ["input"],
-                    lambda x: isinstance(x, bytes),
-                    0, "Strips a 5' adapter sequence.\n\n"
-                    "Similar to -a (adaptor_3), but on the 5' end.",
-                    0),
-=======
             _Option(["-l", "good_bases"],
                     "Minimum number of good quality bases [default: log(N_g, 4) + 5]",
                     checker_function=lambda x: isinstance(x, int),
@@ -154,21 +106,10 @@
                     "Similar to -a (adaptor3), but on the 5' end.",
                     checker_function=lambda x: isinstance(x, bytes),
                     equate=False),
->>>>>>> d7ddb068
             # Reporting options
             _Option(["-o", "report"],
                     "Specifies the report format.\n\nAllowed values: %s\nDefault: Native" \
                     % ", ".join(REPORT_FORMAT),
-<<<<<<< HEAD
-                    0),
-            _Option(["-Q", "quality"], ["input"],
-                    lambda x: isinstance(x, int),
-                    0, "Lower threshold for an alignment to be reported [default: 0]",
-                    0),
-            _Option(["-R", "repeats"], ["input"],
-                    lambda x: isinstance(x, int),
-                    0, "If score difference is higher, report repeats.\n\n"
-=======
                     checker_function=lambda x: x in REPORT_FORMAT,
                     equate=False),
             _Option(["-Q", "quality"],
@@ -177,7 +118,6 @@
                     equate=False),
             _Option(["-R", "repeats"],
                     "If score difference is higher, report repeats.\n\n"
->>>>>>> d7ddb068
                     "Otherwise -r read method applies [default: 5]",
                     checker_function=lambda x: isinstance(x, int),
                     equate=False),
@@ -186,62 +126,6 @@
                     "Allowed values: %s\n"
                     "'All' and 'Exhaustive' accept limits." \
                     % ", ".join(REPEAT_METHOD),
-<<<<<<< HEAD
-                    0),
-            _Option(["-e", "recorded"], ["input"],
-                    lambda x: isinstance(x, int),
-                    0, "Alignments recorded with score equal to the best.\n\n"
-                    "Default: 1000 in default read method, otherwise no limit.",
-                    0),
-            _Option(["-q", "qual_digits"], ["input"],
-                    lambda x: isinstance(x, int),
-                    0, "Decimal digits for quality scores [default: 0]",
-                    0),
-
-            # Paired end options
-            _Option(["-i", "fragment"], ["input"],
-                    lambda x: len(x.split()) == 2,
-                    0, "Fragment length (2 reads + insert) and standard deviation [default: 250 30]",
-                    0),
-            _Option(["-v", "variation"], ["input"],
-                    lambda x: isinstance(x, int),
-                    0, "Structural variation penalty [default: 70]",
-                    0),
-            
-            # miRNA mode
-            _Option(["-m", "miRNA"], ["input"],
-                    lambda x: isinstance(x, int),
-                    0, "Sets miRNA mode and optionally sets a value for the region scanned [default: off]",
-                    0),
-            
-            # Multithreading
-            _Option(["-c", "cores"], ["input"],
-                    lambda x: isinstance(x, int),
-                    0, "Number of threads, disabled on free versions [default: number of cores]",
-                    0),
-            
-            # Quality calibrations
-            _Option(["-k", "read_cal"], ["input"],
-                    lambda x: isinstance(x, bytes),
-                    0, "Read quality calibration from file (mismatch counts)",
-                    0),
-            _Option(["-K", "write_cal"], ["input"],
-                    lambda x: isinstance(x, bytes),
-                    0, "Accumulate mismatch counts and write to file",
-                    0)
-            ]
-        AbstractCommandline.__init__(self, cmd, **kwargs)
-
-if __name__ == '__main__':
-    cml = NovoalignCommandline(database='~/some_dir/some_db',
-                               readfile='~/some_dir/some_seq.txt')
-    cml.format = 'PRBnSEQ'
-    cml.r_method='0.99'
-    cml.fragment = '250 20' # must be given as a string
-    cml.miRNA = 100
-    print(cml)
-#    subprocess.call(str(cml), shell=True)
-=======
                     checker_function=lambda x: x.split()[0] in REPEAT_METHOD,
                     equate=False),
             _Option(["-e", "recorded"],
@@ -297,4 +181,3 @@
 
 if __name__ == "__main__":
     _test()
->>>>>>> d7ddb068
