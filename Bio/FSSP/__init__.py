--- conflicted
+++ resolved
@@ -43,11 +43,7 @@
       self.seqlength = 0
       self.nalign = 0
    def fill_header(self,inline):
-<<<<<<< HEAD
-      for i in list(header_records.keys()):
-=======
       for i in header_records:
->>>>>>> 83562977
          if header_records[i].match(inline):
             if i == 'database' or i == 'seqlength' or i == 'nalign':
                setattr(self,i,int(inline.split()[1]))
@@ -164,11 +160,7 @@
       self.abs_res_dict = {}
       self.data = {}
    def build_resnum_list(self):
-<<<<<<< HEAD
-      for i in list(self.keys()):
-=======
       for i in self:
->>>>>>> 83562977
          self.abs_res_dict[self[i].abs_res_num] = i
          self.pdb_res_dict[self[i].pdb_res_num] = i
    # Given an absolute residue number & chain, returns the relevant fssp
@@ -191,17 +183,10 @@
 
    def fasta_mult_align(self):
       mult_align_dict = {}
-<<<<<<< HEAD
-      for j in list(self.abs(1).pos_align_dict.keys()):
-         mult_align_dict[j] = ''
-      for fssp_rec in list(self.values()):
-         for j in list(fssp_rec.pos_align_dict.keys()):
-=======
       for j in self.abs(1).pos_align_dict:
          mult_align_dict[j] = ''
       for fssp_rec in list(self.values()):
          for j in fssp_rec.pos_align_dict:
->>>>>>> 83562977
             mult_align_dict[j] += fssp_rec.pos_align_dict[j].aa
       seq_order = list(mult_align_dict.keys())
       seq_order.sort()
