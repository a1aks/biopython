from Bio import FSSP
import copy
from Bio.Align import Generic
from Bio import Alphabet
import time

class FSSPAlign(Generic.Alignment):
    def _add_numbering_table(self, new_record):
        new_record.annotations['abs2pdb'] = {}
        new_record.annotations['pdb2abs'] = {}

   
class FSSPMultAlign(dict):
    def __init__(self):
        self.abs_res = []
        self.pdb_res = []
        self.data = {}
def mult_align(sum_dict,align_dict):
   """Returns a biopython multiple alignment instance (Bio.Align.Generic)"""
   mult_align_dict = {}
<<<<<<< HEAD
   for j in list(align_dict.abs(1).pos_align_dict.keys()):
=======
   for j in align_dict.abs(1).pos_align_dict:
>>>>>>> 83562977
      mult_align_dict[j] = ''
   
   for i in range(1,len(align_dict)+1):
      # loop on positions
<<<<<<< HEAD
      for j in list(align_dict.abs(i).pos_align_dict.keys()):
=======
      for j in align_dict.abs(i).pos_align_dict:
>>>>>>> 83562977
         # loop within a position
         mult_align_dict[j] += align_dict.abs(i).pos_align_dict[j].aa
   seq_order = list(mult_align_dict.keys())
   seq_order.sort()
   fssp_align = Generic.Alignment(Alphabet.Gapped(
                                  Alphabet.IUPAC.extended_protein))
   for i in seq_order:
      fssp_align.add_sequence(sum_dict[i].pdb2+sum_dict[i].chain2,
                                 mult_align_dict[i])
#        fssp_align._add_numbering_table()
   return fssp_align


# Several routines used to extract information from FSSP sections
# filter:
# filters a passed summary section and alignment section according to a numeric
# attribute in the summary section. Returns new summary and alignment sections
# For example, to filter in only  those records which have a zscore greater than
# 4.0 and lesser than 7.5:
# new_sum, new_align = filter(sum, align, 'zscore', 4, 7.5)
#
# Warning: this function really slows down when filtering large FSSP files.
# The reason is the use of copy.deepcopy() to copy align_dict into
# new_align_dict. I have to figure out something better.
# Took me ~160 seconds for the largest FSSP file (1reqA.fssp)
#

def filter(sum_dict,align_dict,filter_attribute,low_bound, high_bound):
   """filters a passed summary section and alignment section according to a numeric
   attribute in the summary section. Returns new summary and alignment sections"""
   new_sum_dict = FSSP.FSSPSumDict()
   new_align_dict = copy.deepcopy(align_dict)
#   for i in align_dict:
#      new_align_dict[i]  = copy.copy(align_dict[i])
   # new_align_dict = copy.copy(align_dict)
<<<<<<< HEAD
   for prot_num in list(sum_dict.keys()):
=======
   for prot_num in sum_dict:
>>>>>>> 83562977
      attr_value = getattr(sum_dict[prot_num],filter_attribute)
      if (attr_value >= low_bound and
          attr_value <= high_bound):
         new_sum_dict[prot_num] = sum_dict[prot_num]
   prot_numbers = list(new_sum_dict.keys())
   prot_numbers.sort()
<<<<<<< HEAD
   for pos_num in list(new_align_dict.abs_res_dict.keys()):
=======
   for pos_num in new_align_dict.abs_res_dict:
>>>>>>> 83562977
      new_align_dict.abs(pos_num).pos_align_dict = {}
      for prot_num in prot_numbers:
         new_align_dict.abs(pos_num).pos_align_dict[prot_num] = \
                   align_dict.abs(pos_num).pos_align_dict[prot_num]
   return new_sum_dict, new_align_dict

def name_filter(sum_dict, align_dict, name_list):
   """ Accepts a list of names. Returns a new Summary block and Alignment block which
       contain the info only for those names passed."""
   new_sum_dict = FSSP.FSSPSumDict()
   new_align_dict = copy.deepcopy(align_dict)
   for cur_pdb_name in name_list:
<<<<<<< HEAD
      for prot_num in list(sum_dict.keys()):
=======
      for prot_num in sum_dict:
>>>>>>> 83562977
         if sum_dict[prot_num].pdb2+sum_dict[prot_num].chain2 == cur_pdb_name:
            new_sum_dict[prot_num] = sum_dict[prot_num]
   prot_numbers = list(new_sum_dict.keys())
   prot_numbers.sort()
<<<<<<< HEAD
   for pos_num in list(new_align_dict.abs_res_dict.keys()):
=======
   for pos_num in new_align_dict.abs_res_dict:
>>>>>>> 83562977
      new_align_dict.abs(pos_num).pos_align_dict = {}
      for prot_num in prot_numbers:
         new_align_dict.abs(pos_num).pos_align_dict[prot_num] = \
                   align_dict.abs(pos_num).pos_align_dict[prot_num]
   return new_sum_dict, new_align_dict
<|MERGE_RESOLUTION|>--- conflicted
+++ resolved
@@ -18,20 +18,12 @@
 def mult_align(sum_dict,align_dict):
    """Returns a biopython multiple alignment instance (Bio.Align.Generic)"""
    mult_align_dict = {}
-<<<<<<< HEAD
-   for j in list(align_dict.abs(1).pos_align_dict.keys()):
-=======
    for j in align_dict.abs(1).pos_align_dict:
->>>>>>> 83562977
       mult_align_dict[j] = ''
    
    for i in range(1,len(align_dict)+1):
       # loop on positions
-<<<<<<< HEAD
-      for j in list(align_dict.abs(i).pos_align_dict.keys()):
-=======
       for j in align_dict.abs(i).pos_align_dict:
->>>>>>> 83562977
          # loop within a position
          mult_align_dict[j] += align_dict.abs(i).pos_align_dict[j].aa
    seq_order = list(mult_align_dict.keys())
@@ -67,22 +59,14 @@
 #   for i in align_dict:
 #      new_align_dict[i]  = copy.copy(align_dict[i])
    # new_align_dict = copy.copy(align_dict)
-<<<<<<< HEAD
-   for prot_num in list(sum_dict.keys()):
-=======
    for prot_num in sum_dict:
->>>>>>> 83562977
       attr_value = getattr(sum_dict[prot_num],filter_attribute)
       if (attr_value >= low_bound and
           attr_value <= high_bound):
          new_sum_dict[prot_num] = sum_dict[prot_num]
    prot_numbers = list(new_sum_dict.keys())
    prot_numbers.sort()
-<<<<<<< HEAD
-   for pos_num in list(new_align_dict.abs_res_dict.keys()):
-=======
    for pos_num in new_align_dict.abs_res_dict:
->>>>>>> 83562977
       new_align_dict.abs(pos_num).pos_align_dict = {}
       for prot_num in prot_numbers:
          new_align_dict.abs(pos_num).pos_align_dict[prot_num] = \
@@ -95,20 +79,12 @@
    new_sum_dict = FSSP.FSSPSumDict()
    new_align_dict = copy.deepcopy(align_dict)
    for cur_pdb_name in name_list:
-<<<<<<< HEAD
-      for prot_num in list(sum_dict.keys()):
-=======
       for prot_num in sum_dict:
->>>>>>> 83562977
          if sum_dict[prot_num].pdb2+sum_dict[prot_num].chain2 == cur_pdb_name:
             new_sum_dict[prot_num] = sum_dict[prot_num]
    prot_numbers = list(new_sum_dict.keys())
    prot_numbers.sort()
-<<<<<<< HEAD
-   for pos_num in list(new_align_dict.abs_res_dict.keys()):
-=======
    for pos_num in new_align_dict.abs_res_dict:
->>>>>>> 83562977
       new_align_dict.abs(pos_num).pos_align_dict = {}
       for prot_num in prot_numbers:
          new_align_dict.abs(pos_num).pos_align_dict[prot_num] = \
