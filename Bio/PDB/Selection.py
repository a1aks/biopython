--- conflicted
+++ resolved
@@ -5,13 +5,8 @@
 
 """Selection of atoms, residues, etc."""
 
-<<<<<<< HEAD
-from .Entity import Entity
-from .PDBExceptions import PDBException
-=======
 from Bio.PDB.Entity import Entity
 from Bio.PDB.PDBExceptions import PDBException
->>>>>>> 81aa1469
 
 
 entity_levels=["A", "R", "C", "M", "S"]
