--- conflicted
+++ resolved
@@ -13,8 +13,6 @@
     >>> ppb=PPBuilder()
     >>> for pp in ppb.build_peptides(structure):
     ...     print(pp.get_sequence())
-<<<<<<< HEAD
-=======
     LVFFAEDVGSNKGAIIGLMVGGVVIA
     LVFFAEDVGSNKGAIIGLMVGGVVIA
     LVFFAEDVGSNKGAIIGLMVGGVVIA
@@ -36,7 +34,6 @@
 
 In this case the selenomethionine (the sixth from last residue) has been
 shown as M (methionine) by the get_sequence method.
->>>>>>> 4c817a72
 """
 
 import warnings
@@ -159,10 +156,7 @@
     >>> is_aa('FME', standard=True)
     False
     """
-<<<<<<< HEAD
-=======
     #TODO - What about special cases like XXX, can they appear in PDB files?
->>>>>>> 4c817a72
     if not isinstance(residue, str):
         residue=residue.get_resname()
     residue=residue.upper()
@@ -461,9 +455,4 @@
         print(pp.get_sequence())
     for pp in ppb.build_peptides(s[0]["A"]):
         print(pp.get_sequence())
-<<<<<<< HEAD
-
-
-=======
->>>>>>> 4c817a72
-
+
