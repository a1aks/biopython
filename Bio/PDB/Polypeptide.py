# Copyright (C) 2002, Thomas Hamelryck (thamelry@binf.ku.dk)
# This code is part of the Biopython distribution and governed by its
# license.  Please see the LICENSE file that should have been included
# as part of this package.

"""Polypeptide-related classes (construction and representation).

Simple example with multiple chains,

    >>> from Bio.PDB.PDBParser import PDBParser
    >>> from Bio.PDB.Polypeptide import PPBuilder
    >>> structure = PDBParser().get_structure('2BEG', 'PDB/2BEG.pdb')
    >>> ppb=PPBuilder()
    >>> for pp in ppb.build_peptides(structure):
    ...     print(pp.get_sequence())
    LVFFAEDVGSNKGAIIGLMVGGVVIA
    LVFFAEDVGSNKGAIIGLMVGGVVIA
    LVFFAEDVGSNKGAIIGLMVGGVVIA
    LVFFAEDVGSNKGAIIGLMVGGVVIA
    LVFFAEDVGSNKGAIIGLMVGGVVIA

Example with non-standard amino acids using HETATM lines in the PDB file,
in this case selenomethionine (MSE):

    >>> from Bio.PDB.PDBParser import PDBParser
    >>> from Bio.PDB.Polypeptide import PPBuilder
    >>> structure = PDBParser().get_structure('1A8O', 'PDB/1A8O.pdb')
    >>> ppb=PPBuilder()
    >>> for pp in ppb.build_peptides(structure):
    ...     print(pp.get_sequence())
    ...     print(pp.get_sequence()[-6], pp[-6].get_resname())
    MDIRQGPKEPFRDYVDRFYKTLRAEQASQEVKNWMTETLLVQNANPDCKTILKALGPGATLEEMMTACQG
    M MSE

In this case the selenomethionine (the sixth from last residue) has been
shown as M (methionine) by the get_sequence method.
"""

import warnings

from Bio.Alphabet import generic_protein
from Bio.Seq import Seq
from Bio.SCOP.Raf import to_one_letter_code
from Bio.PDB.PDBExceptions import PDBException
from Bio.PDB.Residue import Residue, DisorderedResidue
from Bio.PDB.Vector import calc_dihedral, calc_angle


standard_aa_names=["ALA", "CYS", "ASP", "GLU", "PHE", "GLY", "HIS", "ILE", "LYS", 
                   "LEU", "MET", "ASN", "PRO", "GLN", "ARG", "SER", "THR", "VAL",
                   "TRP", "TYR"]


aa1="ACDEFGHIKLMNPQRSTVWY"
aa3=standard_aa_names

d1_to_index={}
dindex_to_1={}
d3_to_index={}
dindex_to_3={}

# Create some lookup tables
for i in range(0, 20):
    n1=aa1[i]
    n3=aa3[i]
    d1_to_index[n1]=i
    dindex_to_1[i]=n1
    d3_to_index[n3]=i
    dindex_to_3[i]=n3

def index_to_one(index):
    """Index to corresponding one letter amino acid name.
    
    >>> index_to_one(0)
    'A'
    >>> index_to_one(19)
    'Y'
    """
    return dindex_to_1[index]

def one_to_index(s):
    """One letter code to index.
    
    >>> one_to_index('A')
    0
    >>> one_to_index('Y')
    19
    """
    return d1_to_index[s]

def index_to_three(i):
    """Index to corresponding three letter amino acid name.
    
    >>> index_to_three(0)
    'ALA'
    >>> index_to_three(19)
    'TYR'
    """
    return dindex_to_3[i]

def three_to_index(s):
    """Three letter code to index.
    
    >>> three_to_index('ALA')
    0
    >>> three_to_index('TYR')
    19
    """
    return d3_to_index[s]

def three_to_one(s):
    """Three letter code to one letter code.
    
    >>> three_to_one('ALA')
    'A'
    >>> three_to_one('TYR')
    'Y'

    For non-standard amino acids, you get a KeyError:

    >>> three_to_one('MSE')
    Traceback (most recent call last):
       ...
    KeyError: 'MSE'
    """
    i=d3_to_index[s]
    return dindex_to_1[i]

def one_to_three(s):
    """One letter code to three letter code.
    
    >>> one_to_three('A')
    'ALA'
    >>> one_to_three('Y')
    'TYR'
    """
    i=d1_to_index[s]
    return dindex_to_3[i]

def is_aa(residue, standard=False):
    """Return True if residue object/string is an amino acid.

    @param residue: a L{Residue} object OR a three letter amino acid code
    @type residue: L{Residue} or string

    @param standard: flag to check for the 20 AA (default false) 
    @type standard: boolean

    >>> is_aa('ALA')
    True

    Known three letter codes for modified amino acids are supported,

    >>> is_aa('FME')
    True
    >>> is_aa('FME', standard=True)
    False
    """
    #TODO - What about special cases like XXX, can they appear in PDB files?
    if not isinstance(residue, str):
        residue=residue.get_resname()
    residue=residue.upper()
    if standard:
        return residue in d3_to_index
    else:
        return residue in to_one_letter_code


class Polypeptide(list):
    """A polypeptide is simply a list of L{Residue} objects."""
    def get_ca_list(self):
        """Get list of C-alpha atoms in the polypeptide.
        
        @return: the list of C-alpha atoms
        @rtype: [L{Atom}, L{Atom}, ...]
        """
        ca_list=[]
        for res in self:
            ca=res["CA"]
            ca_list.append(ca)
        return ca_list

    def get_phi_psi_list(self):
        """Return the list of phi/psi dihedral angles."""
        ppl=[]
        lng=len(self)
        for i in range(0, lng):
            res=self[i]
            try:
                n=res['N'].get_vector()
                ca=res['CA'].get_vector()
                c=res['C'].get_vector()
            except:
                # Some atoms are missing
                # Phi/Psi cannot be calculated for this residue
                ppl.append((None, None))
                res.xtra["PHI"]=None
                res.xtra["PSI"]=None
                continue
            # Phi
            if i>0:
                rp=self[i-1]
                try:
                    cp=rp['C'].get_vector()
                    phi=calc_dihedral(cp, n, ca, c)
                except:
                    phi=None
            else:
                # No phi for residue 0!
                phi=None
            # Psi
            if i<(lng-1):
                rn=self[i+1]
                try:
                    nn=rn['N'].get_vector()
                    psi=calc_dihedral(n, ca, c, nn)
                except:
                    psi=None
            else:
                # No psi for last residue!
                psi=None
            ppl.append((phi, psi))
            # Add Phi/Psi to xtra dict of residue
            res.xtra["PHI"]=phi
            res.xtra["PSI"]=psi
        return ppl

    def get_tau_list(self):
        """List of tau torsions angles for all 4 consecutive Calpha atoms."""
        ca_list=self.get_ca_list()
        tau_list=[]
        for i in range(0, len(ca_list)-3):
            atom_list = (ca_list[i], ca_list[i+1], ca_list[i+2], ca_list[i+3])
            v1, v2, v3, v4 = [a.get_vector() for a in atom_list]
            tau=calc_dihedral(v1, v2, v3, v4)
            tau_list.append(tau)
            # Put tau in xtra dict of residue
            res=ca_list[i+2].get_parent()
            res.xtra["TAU"]=tau
        return tau_list

    def get_theta_list(self):
        """List of theta angles for all 3 consecutive Calpha atoms."""
        theta_list=[]
        ca_list=self.get_ca_list()
        for i in range(0, len(ca_list)-2):
            atom_list = (ca_list[i], ca_list[i+1], ca_list[i+2])
            v1, v2, v3 = [a.get_vector() for a in atom_list]
            theta=calc_angle(v1, v2, v3)
            theta_list.append(theta)
            # Put tau in xtra dict of residue
            res=ca_list[i+1].get_parent()
            res.xtra["THETA"]=theta
        return theta_list

    def get_sequence(self):
        """Return the AA sequence as a Seq object.

        @return: polypeptide sequence 
        @rtype: L{Seq}
        """
        s=""
        for res in self:
            s += to_one_letter_code.get(res.get_resname(), 'X')
        seq=Seq(s, generic_protein)
        return seq

    def __repr__(self):
        """Return string representation of the polypeptide.
        
        Return <Polypeptide start=START end=END>, where START
        and END are sequence identifiers of the outer residues.
        """
        start=self[0].get_id()[1]
        end=self[-1].get_id()[1]
        s="<Polypeptide start=%s end=%s>" % (start, end)
        return s

class _PPBuilder:
    """Base class to extract polypeptides.
    
    It checks if two consecutive residues in a chain are connected.
    The connectivity test is implemented by a subclass.
    
    This assumes you want both standard and non-standard amino acids.
    """
    def __init__(self, radius):
        """
        @param radius: distance
        @type radius: float
        """
        self.radius=radius

    def _accept(self, residue):
        """Check if the residue is an amino acid (PRIVATE)."""
        if is_aa(residue):
            return True
        elif "CA" in residue.child_dict:
            #It has an alpha carbon...
            #We probably need to update the hard coded list of
            #non-standard residues, see function is_aa for details.
            warnings.warn("Assuming residue %s is an unknown modified "
                          "amino acid" % residue.get_resname())
            return True
        else:
            # not a standard AA so skip
            return False
    
    def build_peptides(self, entity, aa_only=1):
        """Build and return a list of Polypeptide objects.

        @param entity: polypeptides are searched for in this object
        @type entity: L{Structure}, L{Model} or L{Chain}

        @param aa_only: if 1, the residue needs to be a standard AA
        @type aa_only: int
        """
        is_connected=self._is_connected
        accept=self._accept
        level=entity.get_level()
        # Decide wich entity we are dealing with
        if level=="S":
            model=entity[0]
            chain_list=model.get_list()
        elif level=="M":
            chain_list=entity.get_list()
        elif level=="C":
            chain_list=[entity]
        else:
            raise PDBException("Entity should be Structure, Model or Chain.")
        pp_list=[]
        for chain in chain_list:
            chain_it=iter(chain)
<<<<<<< HEAD
            prev=next(chain_it)
=======
            prev_res=next(chain_it)
>>>>>>> b8465b0b
            pp=None
            for next_res in chain_it:
                if aa_only and not accept(prev_res):
                    prev_rev=next_res
                    continue
                if is_connected(prev_res, next_res):
                    if pp is None:
                        pp=Polypeptide()
                        pp.append(prev_res)
                        pp_list.append(pp)
                    pp.append(next_res)
                else:
                    pp=None
                prev_res=next_res
        return pp_list


class CaPPBuilder(_PPBuilder):
    """Use CA--CA distance to find polypeptides."""
    def __init__(self, radius=4.3):
        _PPBuilder.__init__(self, radius)

    def _is_connected(self, prev_res, next_res):
        for r in [prev_res, next_res]:
            if not r.has_id("CA"):
                return False
        n=next_res["CA"]
        p=prev_res["CA"]
        # Unpack disordered
        if n.is_disordered():
            nlist=n.disordered_get_list()
        else:
            nlist=[n]
        if p.is_disordered():
            plist=p.disordered_get_list()
        else:
            plist=[p]
        for nn in nlist:
            for pp in plist:
                if (nn-pp)<self.radius:
                    return True
        return False


class PPBuilder(_PPBuilder):
    """Use C--N distance to find polypeptides."""
    def __init__(self, radius=1.8):
        _PPBuilder.__init__(self, radius)

    def _is_connected(self, prev_res, next_res):
        if not prev_res.has_id("C"):
            return False
        if not next_res.has_id("N"):
            return False
        test_dist=self._test_dist
        c=prev_res["C"]
        n=next_res["N"]
        # Test all disordered atom positions!
        if c.is_disordered():
            clist=c.disordered_get_list()
        else:
            clist=[c]
        if n.is_disordered():
            nlist=n.disordered_get_list()
        else:
            nlist=[n]
        for nn in nlist:
            for cc in clist:
                # To form a peptide bond, N and C must be 
                # within radius and have the same altloc
                # identifier or one altloc blank
                n_altloc=nn.get_altloc()
                c_altloc=cc.get_altloc()
                if n_altloc==c_altloc or n_altloc==" " or c_altloc==" ": 
                    if test_dist(nn, cc):
                        # Select the disordered atoms that
                        # are indeed bonded
                        if c.is_disordered():
                            c.disordered_select(c_altloc)
                        if n.is_disordered():
                            n.disordered_select(n_altloc)
                        return True
        return False

    def _test_dist(self, c, n):
        """Return 1 if distance between atoms<radius (PRIVATE)."""
        if (c-n)<self.radius:
            return 1
        else:
            return 0
    

if __name__=="__main__":
    import sys
    from Bio.PDB.PDBParser import PDBParser

    p=PDBParser(PERMISSIVE=1)

    s=p.get_structure("scr", sys.argv[1])

    ppb=PPBuilder()

    print("C-N")
    for pp in ppb.build_peptides(s):
        print(pp.get_sequence())
    for pp in ppb.build_peptides(s[0]):
        print(pp.get_sequence())
    for pp in ppb.build_peptides(s[0]["A"]):
        print(pp.get_sequence())

    for pp in ppb.build_peptides(s):
        for phi, psi in pp.get_phi_psi_list():
            print(phi, psi)

    ppb=CaPPBuilder()

    print("CA-CA")
    for pp in ppb.build_peptides(s):
        print(pp.get_sequence())
    for pp in ppb.build_peptides(s[0]):
        print(pp.get_sequence())
    for pp in ppb.build_peptides(s[0]["A"]):
        print(pp.get_sequence())

<|MERGE_RESOLUTION|>--- conflicted
+++ resolved
@@ -331,11 +331,7 @@
         pp_list=[]
         for chain in chain_list:
             chain_it=iter(chain)
-<<<<<<< HEAD
-            prev=next(chain_it)
-=======
             prev_res=next(chain_it)
->>>>>>> b8465b0b
             pp=None
             for next_res in chain_it:
                 if aa_only and not accept(prev_res):
