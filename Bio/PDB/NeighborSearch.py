--- conflicted
+++ resolved
@@ -9,13 +9,8 @@
 
 from Bio.KDTree import KDTree
 
-<<<<<<< HEAD
-from .PDBExceptions import PDBException
-from .Selection import unfold_entities, entity_levels, uniqueify
-=======
 from Bio.PDB.PDBExceptions import PDBException
 from Bio.PDB.Selection import unfold_entities, entity_levels, uniqueify
->>>>>>> 81aa1469
 
 
 class NeighborSearch:
