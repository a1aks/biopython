# Copyright (C) 2002, Thomas Hamelryck (thamelry@binf.ku.dk)
# This code is part of the Biopython distribution and governed by its
# license.  Please see the LICENSE file that should have been included
# as part of this package.           

"""Atom class, used in Structure objects."""

import warnings

import numpy

<<<<<<< HEAD
from .Entity import DisorderedEntityWrapper
from .Vector import Vector
=======
from Bio.PDB.Entity import DisorderedEntityWrapper
from Bio.PDB.PDBExceptions import PDBConstructionWarning
from Bio.PDB.Vector import Vector
>>>>>>> 81aa1469


class Atom:
    def __init__(self, name, coord, bfactor, occupancy, altloc, fullname, serial_number,
                 element=None):
        """
        Atom object.

        The Atom object stores atom name (both with and without spaces), 
        coordinates, B factor, occupancy, alternative location specifier
        and (optionally) anisotropic B factor and standard deviations of 
        B factor and positions.
  
        @param name: atom name (eg. "CA"). Note that spaces are normally stripped.
        @type name: string

        @param coord: atomic coordinates (x,y,z)
        @type coord: Numeric array (Float0, size 3)

        @param bfactor: isotropic B factor
        @type bfactor: number 

        @param occupancy: occupancy (0.0-1.0)
        @type occupancy: number

        @param altloc: alternative location specifier for disordered atoms
        @type altloc: string

        @param fullname: full atom name, including spaces, e.g. " CA ". Normally
        these spaces are stripped from the atom name. 
        @type fullname: string

        @param element: atom element, e.g. "C" for Carbon, "HG" for mercury,
        @type fullname: uppercase string (or None if unknown)
        """
        self.level="A"
        # Reference to the residue 
        self.parent=None
        # the atomic data
        self.name=name      # eg. CA, spaces are removed from atom name
        self.fullname=fullname  # e.g. " CA ", spaces included
        self.coord=coord
        self.bfactor=bfactor
        self.occupancy=occupancy
        self.altloc=altloc
        self.full_id=None   # (structure id, model id, chain id, residue id, atom id)
        self.id=name        # id of atom is the atom name (e.g. "CA")
        self.disordered_flag=0
        self.anisou_array=None
        self.siguij_array=None
        self.sigatm_array=None
        self.serial_number=serial_number
        # Dictionary that keeps addictional properties
        self.xtra={}
        if not element:
<<<<<<< HEAD
            import warnings
            from .PDBExceptions import PDBConstructionWarning
=======
>>>>>>> 81aa1469
            warnings.warn("Atom object (name=%s) without element" % name,
                          PDBConstructionWarning)
            element = "?"
            print(name, "--> ?")
        elif len(element)>2 or element != element.upper() or element != element.strip():
            raise ValueError(element)
        self.element=element
        
    # Special methods   

    def __repr__(self):
        "Print Atom object as <Atom atom_name>."
        return "<Atom %s>" % self.get_id()

    def __sub__(self, other):
        """
        Calculate distance between two atoms.
        
        Example:
            >>> distance=atom1-atom2

        @param other: the other atom
        @type other: L{Atom}
        """
        diff=self.coord-other.coord
        return numpy.sqrt(numpy.dot(diff,diff))

    # set methods

    def set_serial_number(self, n):
        self.serial_number=n

    def set_bfactor(self, bfactor):
        self.bfactor=bfactor

    def set_coord(self, coord):
        self.coord=coord

    def set_altloc(self, altloc):
        self.altloc=altloc

    def set_occupancy(self, occupancy):
        self.occupancy=occupancy

    def set_sigatm(self, sigatm_array):
        """
        Set standard deviation of atomic parameters.

        The standard deviation of atomic parameters consists
        of 3 positional, 1 B factor and 1 occupancy standard 
        deviation.

        @param sigatm_array: standard deviations of atomic parameters.
        @type sigatm_array: Numeric array (length 5)
        """
        self.sigatm_array=sigatm_array

    def set_siguij(self, siguij_array):
        """
        Set standard deviations of anisotropic temperature factors.

        @param siguij_array: standard deviations of anisotropic temperature factors.
        @type siguij_array: Numeric array (length 6)
        """
        self.siguij_array=siguij_array

    def set_anisou(self, anisou_array):
        """
        Set anisotropic B factor.

        @param anisou_array: anisotropic B factor.
        @type anisou_array: Numeric array (length 6)
        """
        self.anisou_array=anisou_array


    # Public methods    

    def flag_disorder(self):
        """Set the disordered flag to 1.

        The disordered flag indicates whether the atom is disordered or not.
        """
        self.disordered_flag=1

    def is_disordered(self):
        "Return the disordered flag (1 if disordered, 0 otherwise)."
        return self.disordered_flag 

    def set_parent(self, parent):
        """Set the parent residue.

        Arguments:
        o parent - Residue object
        """
        self.parent=parent
    
    def detach_parent(self):
        "Remove reference to parent."
        self.parent=None

    def get_sigatm(self):
        "Return standard deviation of atomic parameters."
        return self.sigatm_array

    def get_siguij(self):
        "Return standard deviations of anisotropic temperature factors."
        return self.siguij_array

    def get_anisou(self):
        "Return anisotropic B factor."
        return self.anisou_array

    def get_parent(self):
        "Return parent residue."
        return self.parent

    def get_serial_number(self):
        return self.serial_number

    def get_name(self):
        "Return atom name."
        return self.name

    def get_id(self):
        "Return the id of the atom (which is its atom name)."
        return self.id

    def get_full_id(self):
        """Return the full id of the atom.

        The full id of an atom is the tuple 
        (structure id, model id, chain id, residue id, atom name, altloc).
        """
        return self.parent.get_full_id()+((self.name, self.altloc),)
    
    def get_coord(self):
        "Return atomic coordinates."
        return self.coord

    def get_bfactor(self):
        "Return B factor."
        return self.bfactor

    def get_occupancy(self):
        "Return occupancy."
        return self.occupancy

    def get_fullname(self):
        "Return the atom name, including leading and trailing spaces."
        return self.fullname

    def get_altloc(self):
        "Return alternative location specifier."
        return self.altloc

    def get_level(self):
        return self.level

    def transform(self, rot, tran):
        """
        Apply rotation and translation to the atomic coordinates.

        Example:
                >>> rotation=rotmat(pi, Vector(1,0,0))
                >>> translation=array((0,0,1), 'f')
                >>> atom.transform(rotation, translation)

        @param rot: A right multiplying rotation matrix
        @type rot: 3x3 Numeric array

        @param tran: the translation vector
        @type tran: size 3 Numeric array
        """
        self.coord=numpy.dot(self.coord, rot)+tran
        
    def get_vector(self):
        """
        Return coordinates as Vector.

        @return: coordinates as 3D vector
        @rtype: Vector
        """
        x,y,z=self.coord
        return Vector(x,y,z)


class DisorderedAtom(DisorderedEntityWrapper):
    """
    This class contains all Atom objects that represent the same disordered
    atom. One of these atoms is "selected" and all method calls not caught
    by DisorderedAtom are forwarded to the selected Atom object. In that way, a
    DisorderedAtom behaves exactly like a normal Atom. By default, the selected 
    Atom object represents the Atom object with the highest occupancy, but a 
    different Atom object can be selected by using the disordered_select(altloc) 
    method. 
    """
    def __init__(self, id):
        """
        Arguments:
        o id - string, atom name
        """
        self.last_occupancy=-1
        DisorderedEntityWrapper.__init__(self, id)

    # Special methods

    def __repr__(self):
        return "<Disordered Atom %s>" % self.get_id() 

    def disordered_add(self, atom):
        "Add a disordered atom."
        # Add atom to dict, use altloc as key   
        atom.flag_disorder()
        # set the residue parent of the added atom
        residue=self.get_parent()
        atom.set_parent(residue)
        altloc=atom.get_altloc()
        occupancy=atom.get_occupancy()
        self[altloc]=atom
        if occupancy>self.last_occupancy:
            self.last_occupancy=occupancy
            self.disordered_select(altloc)<|MERGE_RESOLUTION|>--- conflicted
+++ resolved
@@ -9,14 +9,9 @@
 
 import numpy
 
-<<<<<<< HEAD
-from .Entity import DisorderedEntityWrapper
-from .Vector import Vector
-=======
 from Bio.PDB.Entity import DisorderedEntityWrapper
 from Bio.PDB.PDBExceptions import PDBConstructionWarning
 from Bio.PDB.Vector import Vector
->>>>>>> 81aa1469
 
 
 class Atom:
@@ -72,11 +67,6 @@
         # Dictionary that keeps addictional properties
         self.xtra={}
         if not element:
-<<<<<<< HEAD
-            import warnings
-            from .PDBExceptions import PDBConstructionWarning
-=======
->>>>>>> 81aa1469
             warnings.warn("Atom object (name=%s) without element" % name,
                           PDBConstructionWarning)
             element = "?"
