--- conflicted
+++ resolved
@@ -11,15 +11,6 @@
 import warnings
 
 # SMCRA hierarchy
-<<<<<<< HEAD
-from .Structure import Structure
-from .Model import Model
-from .Chain import Chain
-from .Residue import Residue, DisorderedResidue
-from .Atom import Atom, DisorderedAtom 
-
-from .PDBExceptions import PDBConstructionException, PDBConstructionWarning
-=======
 from Bio.PDB.Structure import Structure
 from Bio.PDB.Model import Model
 from Bio.PDB.Chain import Chain
@@ -28,7 +19,6 @@
 
 from Bio.PDB.PDBExceptions import \
         PDBConstructionException, PDBConstructionWarning
->>>>>>> 81aa1469
 
 
 class StructureBuilder:
