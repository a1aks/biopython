--- conflicted
+++ resolved
@@ -8,11 +8,7 @@
 import numpy
 
 from Bio.SVDSuperimposer import SVDSuperimposer
-<<<<<<< HEAD
-from .PDBExceptions import PDBException
-=======
 from Bio.PDB.PDBExceptions import PDBException
->>>>>>> 81aa1469
 
 
 class Superimposer:
