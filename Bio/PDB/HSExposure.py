# Copyright (C) 2002, Thomas Hamelryck (thamelry@binf.ku.dk)
# This code is part of the Biopython distribution and governed by its
# license.  Please see the LICENSE file that should have been included
# as part of this package.

"""Half-sphere exposure and coordination number calculation."""

import warnings
from math import pi

<<<<<<< HEAD
from .AbstractPropertyMap import AbstractPropertyMap
from .PDBParser import PDBParser
from .Polypeptide import CaPPBuilder, is_aa
from .Vector import rotaxis
=======
from Bio.PDB.AbstractPropertyMap import AbstractPropertyMap
from Bio.PDB.PDBParser import PDBParser
from Bio.PDB.Polypeptide import CaPPBuilder, is_aa
from Bio.PDB.Vector import rotaxis
>>>>>>> 81aa1469


class _AbstractHSExposure(AbstractPropertyMap):
    """
    Abstract class to calculate Half-Sphere Exposure (HSE).

    The HSE can be calculated based on the CA-CB vector, or the pseudo CB-CA
    vector based on three consecutive CA atoms. This is done by two separate 
    subclasses. 
    """
    def __init__(self, model, radius, offset, hse_up_key, hse_down_key, 
            angle_key=None):
        """
        @param model: model
        @type model: L{Model}

        @param radius: HSE radius
        @type radius: float

        @param offset: number of flanking residues that are ignored in the calculation
        of the number of neighbors
        @type offset: int

        @param hse_up_key: key used to store HSEup in the entity.xtra attribute
        @type hse_up_key: string

        @param hse_down_key: key used to store HSEdown in the entity.xtra attribute
        @type hse_down_key: string

        @param angle_key: key used to store the angle between CA-CB and CA-pCB in 
            the entity.xtra attribute
        @type angle_key: string
        """
        assert(offset>=0)
        # For PyMOL visualization
        self.ca_cb_list=[]
        ppb=CaPPBuilder()
        ppl=ppb.build_peptides(model)
        hse_map={}
        hse_list=[]
        hse_keys=[]
        for pp1 in ppl:
            for i in range(0, len(pp1)):
                if i==0:
                    r1=None
                else:
                    r1=pp1[i-1]
                r2=pp1[i]
                if i==len(pp1)-1:
                    r3=None
                else:
                    r3=pp1[i+1]
                # This method is provided by the subclasses to calculate HSE
                result=self._get_cb(r1, r2, r3)
                if result is None:
                    # Missing atoms, or i==0, or i==len(pp1)-1
                    continue
                pcb, angle=result
                hse_u=0
                hse_d=0
                ca2=r2['CA'].get_vector()
                for pp2 in ppl:
                    for j in range(0, len(pp2)):
                        if pp1 is pp2 and abs(i-j)<=offset:
                            # neighboring residues in the chain are ignored 
                            continue
                        ro=pp2[j]
                        if not is_aa(ro) or not ro.has_id('CA'):
                            continue
                        cao=ro['CA'].get_vector()
                        d=(cao-ca2)
                        if d.norm()<radius:
                            if d.angle(pcb)<(pi/2):
                                hse_u+=1
                            else:
                                hse_d+=1
                res_id=r2.get_id()
                chain_id=r2.get_parent().get_id()
                # Fill the 3 data structures
                hse_map[(chain_id, res_id)]=(hse_u, hse_d, angle)
                hse_list.append((r2, (hse_u, hse_d, angle)))
                hse_keys.append((chain_id, res_id))
                # Add to xtra
                r2.xtra[hse_up_key]=hse_u
                r2.xtra[hse_down_key]=hse_d
                if angle_key:
                    r2.xtra[angle_key]=angle
        AbstractPropertyMap.__init__(self, hse_map, hse_keys, hse_list)

    def _get_cb(self, r1, r2, r3):
        """This method is provided by the subclasses to calculate HSE."""
        return NotImplemented

    def _get_gly_cb_vector(self, residue):
        """
        Return a pseudo CB vector for a Gly residue.
        The pseudoCB vector is centered at the origin.

        CB coord=N coord rotated over -120 degrees 
        along the CA-C axis.
        """
        try:
            n_v=residue["N"].get_vector()
            c_v=residue["C"].get_vector()
            ca_v=residue["CA"].get_vector()
        except:
            return None
        # center at origin
        n_v=n_v-ca_v
        c_v=c_v-ca_v
        # rotation around c-ca over -120 deg
        rot=rotaxis(-pi*120.0/180.0, c_v)
        cb_at_origin_v=n_v.left_multiply(rot)
        # move back to ca position
        cb_v=cb_at_origin_v+ca_v
        # This is for PyMol visualization
        self.ca_cb_list.append((ca_v, cb_v))
        return cb_at_origin_v



class HSExposureCA(_AbstractHSExposure):
    """
    Class to calculate HSE based on the approximate CA-CB vectors,
    using three consecutive CA positions.
    """
    def __init__(self, model, radius=12, offset=0):
        """
        @param model: the model that contains the residues
        @type model: L{Model}

        @param radius: radius of the sphere (centred at the CA atom)
        @type radius: float

        @param offset: number of flanking residues that are ignored in the calculation            of the number of neighbors
        @type offset: int
        """
        _AbstractHSExposure.__init__(self, model, radius, offset, 
                'EXP_HSE_A_U', 'EXP_HSE_A_D', 'EXP_CB_PCB_ANGLE')

    def _get_cb(self, r1, r2, r3):
        """
        Calculate the approximate CA-CB direction for a central
        CA atom based on the two flanking CA positions, and the angle
        with the real CA-CB vector. 
        
        The CA-CB vector is centered at the origin.

        @param r1, r2, r3: three consecutive residues
        @type r1, r2, r3: L{Residue}
        """
        if r1 is None or r3 is None:
            return None
        try:
            ca1=r1['CA'].get_vector()
            ca2=r2['CA'].get_vector()
            ca3=r3['CA'].get_vector()
        except:
            return None
        # center
        d1=ca2-ca1
        d3=ca2-ca3
        d1.normalize()
        d3.normalize()
        # bisection
        b=(d1+d3)
        b.normalize()
        # Add to ca_cb_list for drawing
        self.ca_cb_list.append((ca2, b+ca2))
        if r2.has_id('CB'):
            cb=r2['CB'].get_vector()
            cb_ca=cb-ca2
            cb_ca.normalize()
            angle=cb_ca.angle(b)
        elif r2.get_resname()=='GLY':
            cb_ca=self._get_gly_cb_vector(r2)
            if cb_ca is None:
                angle=None
            else:
                angle=cb_ca.angle(b)
        else:
            angle=None
        # vector b is centered at the origin!
        return b, angle

    def pcb_vectors_pymol(self, filename="hs_exp.py"):
        """
        Write a PyMol script that visualizes the pseudo CB-CA directions 
        at the CA coordinates.

        @param filename: the name of the pymol script file
        @type filename: string
        """
        if len(self.ca_cb_list)==0:
            warnings.warn("Nothing to draw.", RuntimeWarning)
            return
        fp=open(filename, "w")
        fp.write("from pymol.cgo import *\n")
        fp.write("from pymol import cmd\n")
        fp.write("obj=[\n")
        fp.write("BEGIN, LINES,\n")
        fp.write("COLOR, %.2f, %.2f, %.2f,\n" % (1.0, 1.0, 1.0))
        for (ca, cb) in self.ca_cb_list:
            x,y,z=ca.get_array()
            fp.write("VERTEX, %.2f, %.2f, %.2f,\n" % (x,y,z))
            x,y,z=cb.get_array()
            fp.write("VERTEX, %.2f, %.2f, %.2f,\n" % (x,y,z))
        fp.write("END]\n")
        fp.write("cmd.load_cgo(obj, 'HS')\n")
        fp.close()


class HSExposureCB(_AbstractHSExposure):
    """
    Class to calculate HSE based on the real CA-CB vectors.
    """
    def __init__(self, model, radius=12, offset=0):
        """
        @param model: the model that contains the residues
        @type model: L{Model}

        @param radius: radius of the sphere (centred at the CA atom)
        @type radius: float

        @param offset: number of flanking residues that are ignored in the calculation            of the number of neighbors
        @type offset: int
        """
        _AbstractHSExposure.__init__(self, model, radius, offset,
                'EXP_HSE_B_U', 'EXP_HSE_B_D')

    def _get_cb(self, r1, r2, r3):
        """
        Method to calculate CB-CA vector.

        @param r1, r2, r3: three consecutive residues (only r2 is used)
        @type r1, r2, r3: L{Residue}
        """
        if r2.get_resname()=='GLY':
            return self._get_gly_cb_vector(r2), 0.0
        else:
            if r2.has_id('CB') and r2.has_id('CA'):
                vcb=r2['CB'].get_vector()
                vca=r2['CA'].get_vector()
                return (vcb-vca), 0.0
        return None


class ExposureCN(AbstractPropertyMap):
    def __init__(self, model, radius=12.0, offset=0):
        """
        A residue's exposure is defined as the number of CA atoms around 
        that residues CA atom. A dictionary is returned that uses a L{Residue}
        object as key, and the residue exposure as corresponding value.

        @param model: the model that contains the residues
        @type model: L{Model}

        @param radius: radius of the sphere (centred at the CA atom)
        @type radius: float

        @param offset: number of flanking residues that are ignored in the calculation            of the number of neighbors
        @type offset: int

        """
        assert(offset>=0)
        ppb=CaPPBuilder()
        ppl=ppb.build_peptides(model)
        fs_map={}
        fs_list=[]
        fs_keys=[]
        for pp1 in ppl:
            for i in range(0, len(pp1)):
                fs=0
                r1=pp1[i]
                if not is_aa(r1) or not r1.has_id('CA'):
                    continue
                ca1=r1['CA']
                for pp2 in ppl:
                    for j in range(0, len(pp2)):
                        if pp1 is pp2 and abs(i-j)<=offset:
                            continue
                        r2=pp2[j]
                        if not is_aa(r2) or not r2.has_id('CA'):
                            continue
                        ca2=r2['CA']
                        d=(ca2-ca1)
                        if d<radius:
                            fs+=1
                res_id=r1.get_id()
                chain_id=r1.get_parent().get_id()
                # Fill the 3 data structures
                fs_map[(chain_id, res_id)]=fs
                fs_list.append((r1, fs))
                fs_keys.append((chain_id, res_id))
                # Add to xtra
                r1.xtra['EXP_CN']=fs
        AbstractPropertyMap.__init__(self, fs_map, fs_keys, fs_list)


if __name__=="__main__":

    import sys

    p=PDBParser()
    s=p.get_structure('X', sys.argv[1])
    model=s[0]

    # Neighbor sphere radius
    RADIUS=13.0
    OFFSET=0

    hse=HSExposureCA(model, radius=RADIUS, offset=OFFSET)
    for l in hse:
        print(l)
    print()

    hse=HSExposureCB(model, radius=RADIUS, offset=OFFSET)
    for l in hse:
        print(l)
    print()

    hse=ExposureCN(model, radius=RADIUS, offset=OFFSET)
    for l in hse:
        print(l)
    print()

    for c in model:
        for r in c:
            try:
                print(r.xtra['PCB_CB_ANGLE'])
            except:
                pass

<|MERGE_RESOLUTION|>--- conflicted
+++ resolved
@@ -8,17 +8,10 @@
 import warnings
 from math import pi
 
-<<<<<<< HEAD
-from .AbstractPropertyMap import AbstractPropertyMap
-from .PDBParser import PDBParser
-from .Polypeptide import CaPPBuilder, is_aa
-from .Vector import rotaxis
-=======
 from Bio.PDB.AbstractPropertyMap import AbstractPropertyMap
 from Bio.PDB.PDBParser import PDBParser
 from Bio.PDB.Polypeptide import CaPPBuilder, is_aa
 from Bio.PDB.Vector import rotaxis
->>>>>>> 81aa1469
 
 
 class _AbstractHSExposure(AbstractPropertyMap):
