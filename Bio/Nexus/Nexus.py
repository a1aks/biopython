# Copyright 2005-2008 by Frank Kauff & Cymon J. Cox. All rights reserved.
# This code is part of the Biopython distribution and governed by its
# license. Please see the LICENSE file that should have been included
# as part of this package.
#
# Bug reports welcome: fkauff@biologie.uni-kl.de or on Biopython's bugzilla.
"""Nexus class. Parse the contents of a NEXUS file.

Based upon 'NEXUS: An extensible file format for systematic information'
Maddison, Swofford, Maddison. 1997. Syst. Biol. 46(4):590-621
"""

import os,sys, math, random, copy

from Bio.Alphabet import IUPAC
from Bio.Data import IUPACData
from Bio.Seq import Seq

from .Trees import Tree,NodeData
from functools import reduce

try:
    import cnexus
except ImportError:
    C=False
else:
    C=True

INTERLEAVE=70
SPECIAL_COMMANDS=['charstatelabels','charlabels','taxlabels', 'taxset', 'charset','charpartition','taxpartition',\
        'matrix','tree', 'utree','translate','codonposset','title']
KNOWN_NEXUS_BLOCKS = ['trees','data', 'characters', 'taxa', 'sets','codons']
PUNCTUATION='()[]{}/\,;:=*\'"`+-<>'
MRBAYESSAFE='abcdefghijklmnopqrstuvwxyzABCDEFGHIJKLMNOPQRSTUVWXYZ1234567890_'
WHITESPACE=' \t\n'
#SPECIALCOMMENTS=['!','&','%','/','\\','@'] #original list of special comments
SPECIALCOMMENTS=['&'] # supported special comment ('tree' command), all others are ignored
CHARSET='chars'
TAXSET='taxa'
CODONPOSITIONS='codonpositions'
DEFAULTNEXUS='#NEXUS\nbegin data; dimensions ntax=0 nchar=0; format datatype=dna; end; '
class NexusError(Exception): pass

class CharBuffer:
    """Helps reading NEXUS-words and characters from a buffer."""
    def __init__(self,string):
        if string:
            self.buffer=list(string)
        else:
            self.buffer=[]
    
    def peek(self):
        if self.buffer:
            return self.buffer[0]
        else:
            return None

    def peek_nonwhitespace(self):
        b=''.join(self.buffer).strip()
        if b:
            return b[0]
        else:
            return None
                
    def __next__(self):
        if self.buffer:
            return self.buffer.pop(0)
        else:
            return None

    def next_nonwhitespace(self):
        while True:
            p=next(self)
            if p is None:
                break
            if p not in WHITESPACE: 
                return p
        return None

    def skip_whitespace(self):
        while self.buffer[0] in WHITESPACE:
            self.buffer=self.buffer[1:]
    
    def next_until(self,target):
        for t in target:
            try:
                pos=self.buffer.index(t)
            except ValueError:
                pass
            else:
                found=''.join(self.buffer[:pos])
                self.buffer=self.buffer[pos:]
                return found
        else:
            return None

    def peek_word(self,word):
        return ''.join(self.buffer[:len(word)])==word
    
    def next_word(self):
        """Return the next NEXUS word from a string.

        This deals with single and double quotes, whitespace and punctuation.
        """

        word=[]
        quoted=False
        first=self.next_nonwhitespace()                                   # get first character
        if not first:                                       # return empty if only whitespace left
            return None
        word.append(first)
        if first=="'":                                      # word starts with a quote
            quoted=True
        elif first in PUNCTUATION:                          # if it's punctuation, return immediately
            return first
        while True:             
            c=self.peek()
            if c=="'":                                      # a quote?
                word.append(next(self))                    # store quote 
                if self.peek()=="'":                        # double quote
                    skip=next(self)                        # skip second quote 
                elif quoted:                                # second single quote ends word
                    break
            elif quoted:
                word.append(next(self))                              # if quoted, then add anything
            elif not c or c in PUNCTUATION or c in WHITESPACE:        # if not quoted and special character, stop 
                break
            else:
                word.append(next(self))                    # standard character
        return ''.join(word)
                
    def rest(self):
        """Return the rest of the string without parsing."""
        return ''.join(self.buffer)

class StepMatrix:
    """Calculate a stepmatrix for weighted parsimony.

    See Wheeler (1990), Cladistics 6:269-275.
    """
    
    def __init__(self,symbols,gap):
        self.data={}
        self.symbols=[s for s in symbols]
        self.symbols.sort()
        if gap:
            self.symbols.append(gap)
        for x in self.symbols:
            for y in [s for s in self.symbols if s!=x]:
                self.set(x,y,0)

    def set(self,x,y,value):
        if x>y:
            x,y=y,x
        self.data[x+y]=value

    def add(self,x,y,value):
        if x>y:
            x,y=y,x
        self.data[x+y]+=value

    def sum(self):
        return reduce(lambda x,y:x+y,list(self.data.values())) 

    def transformation(self):
        total=self.sum()
        if total!=0:
            for k in self.data:
                self.data[k]=self.data[k]/float(total)
        return self
    
    def weighting(self):
        for k in self.data:
            if self.data[k]!=0:
                self.data[k]=-math.log(self.data[k])
        return self

    def smprint(self,name='your_name_here'):
        matrix='usertype %s stepmatrix=%d\n' % (name,len(self.symbols))
        matrix+='        %s\n' % '        '.join(self.symbols)
        for x in self.symbols:
            matrix+='[%s]'.ljust(8) % x
            for y in self.symbols:
                if x==y:
                    matrix+=' .       '
                else:
                    if x>y:
                        x1,y1=y,x
                    else:
                        x1,y1=x,y
                    if self.data[x1+y1]==0:
                        matrix+='inf.     '
                    else:
                        matrix+='%2.2f'.ljust(10) % (self.data[x1+y1])
            matrix+='\n'
        matrix+=';\n'
        return matrix
    
def safename(name,mrbayes=False):
    """Return a taxon identifier according to NEXUS standard.

    Wrap quotes around names with punctuation or whitespace, and double
    single quotes.

    mrbayes=True: write names without quotes, whitespace or punctuation
    for the mrbayes software package.
    """
    if mrbayes:
        safe=name.replace(' ','_')
        safe=''.join([c for c in safe if c in MRBAYESSAFE])
    else:
        safe=name.replace("'","''")
        if set(safe).intersection(set(WHITESPACE+PUNCTUATION)):
            safe="'"+safe+"'"
    return safe

def quotestrip(word):
    """Remove quotes and/or double quotes around identifiers."""
    if not word:
        return None
    while (word.startswith("'") and word.endswith("'")) or (word.startswith('"') and word.endswith('"')):
        word=word[1:-1]
    return word

def get_start_end(sequence, skiplist=['-','?']):
    """Return position of first and last character which is not in skiplist.

    Skiplist defaults to ['-','?'])."""

    length=len(sequence)
    if length==0:
        return None,None
    end=length-1
    while end>=0 and (sequence[end] in skiplist):
        end-=1
    start=0
    while start<length and (sequence[start] in skiplist):
        start+=1
    if start==length and end==-1: # empty sequence
        return -1,-1
    else:
        return start,end 
    
def _sort_keys_by_values(p):
    """Returns a sorted list of keys of p sorted by values of p."""     
    startpos=[(p[pn],pn) for pn in p if p[pn]]
    startpos.sort()
    # parenthisis added because of py3k
    return (list(zip(*startpos)))[1]
    
def _make_unique(l):
    """Check that all values in list are unique and return a pruned and sorted list."""
    l=list(set(l))
    l.sort()
    return l

def _unique_label(previous_labels,label):
    """Returns a unique name if label is already in previous_labels."""
    while label in previous_labels:
        if label.split('.')[-1].startswith('copy'):
            label='.'.join(label.split('.')[:-1])+'.copy'+str(eval('0'+label.split('.')[-1][4:])+1)
        else:
            label+='.copy'
    return label

def _seqmatrix2strmatrix(matrix):
    """Converts a Seq-object matrix to a plain sequence-string matrix."""
    return dict([(t,matrix[t].tostring()) for t in matrix])

def _compact4nexus(orig_list):
    """Transform [1 2 3 5 6 7 8 12 15 18 20] (baseindex 0, used in the Nexus class)
    into '2-4 6-9 13-19\\3 21' (baseindex 1, used in programs like Paup or MrBayes.).
    """
    
    if not orig_list:
        return ''
    orig_list=list(set(orig_list))
    orig_list.sort()
    shortlist=[]
    clist=orig_list[:]
    clist.append(clist[-1]+.5) # dummy value makes it easier 
    while len(clist)>1:
        step=1
        for i,x in enumerate(clist):
            if x==clist[0]+i*step:   # are we still in the right step?
                continue
            elif i==1 and len(clist)>3 and clist[i+1]-x==x-clist[0]:
                # second element, and possibly at least 3 elements to link,
                # and the next one is in the right step 
                step=x-clist[0]
            else:   # pattern broke, add all values before current position to new list
                sub=clist[:i]
                if len(sub)==1:
                    shortlist.append(str(sub[0]+1))
                else:
                    if step==1:
                        shortlist.append('%d-%d' % (sub[0]+1,sub[-1]+1))
                    else:
                        shortlist.append('%d-%d\\%d' % (sub[0]+1,sub[-1]+1,step))
                clist=clist[i:]
                break
    return ' '.join(shortlist)

def combine(matrices):
    """Combine matrices in [(name,nexus-instance),...] and return new nexus instance.

    combined_matrix=combine([(name1,nexus_instance1),(name2,nexus_instance2),...]
    Character sets, character partitions and taxon sets are prefixed, readjusted
    and present in the combined matrix. 
    """
    
    if not matrices:
        return None
    name=matrices[0][0]
    combined=copy.deepcopy(matrices[0][1]) # initiate with copy of first matrix
    mixed_datatypes=(len(set([n[1].datatype for n in matrices]))>1)
    if mixed_datatypes:
        combined.datatype='None'    # dealing with mixed matrices is application specific. You take care of that yourself!
    #    raise NexusError('Matrices must be of same datatype')
    combined.charlabels=None
    combined.statelabels=None
    combined.interleave=False
    combined.translate=None

    # rename taxon sets and character sets and name them with prefix
    for cn,cs in list(combined.charsets.items()):
        combined.charsets['%s.%s' % (name,cn)]=cs
        del combined.charsets[cn]
    for tn,ts in list(combined.taxsets.items()):
        combined.taxsets['%s.%s' % (name,tn)]=ts
        del combined.taxsets[tn]
    # previous partitions usually don't make much sense in combined matrix
    # just initiate one new partition parted by single matrices
    combined.charpartitions={'combined':{name:list(range(combined.nchar))}}
    for n,m in matrices[1:]:    # add all other matrices
        both=[t for t in combined.taxlabels if t in m.taxlabels]
        combined_only=[t for t in combined.taxlabels if t not in both]
        m_only=[t for t in m.taxlabels if t not in both]
        for t in both:
            # concatenate sequences and unify gap and missing character symbols
            combined.matrix[t]+=Seq(m.matrix[t].tostring().replace(m.gap,combined.gap).replace(m.missing,combined.missing),combined.alphabet)
        # replace date of missing taxa with symbol for missing data
        for t in combined_only:
            combined.matrix[t]+=Seq(combined.missing*m.nchar,combined.alphabet)
        for t in m_only:
            combined.matrix[t]=Seq(combined.missing*combined.nchar,combined.alphabet)+\
                Seq(m.matrix[t].tostring().replace(m.gap,combined.gap).replace(m.missing,combined.missing),combined.alphabet)
        combined.taxlabels.extend(m_only)    # new taxon list
<<<<<<< HEAD
        for cn,cs in list(m.charsets.items()):                # adjust character sets for new matrix
=======
        for cn,cs in m.charsets.items(): # adjust character sets for new matrix
>>>>>>> 1466a371
            combined.charsets['%s.%s' % (n,cn)]=[x+combined.nchar for x in cs]
        if m.taxsets:
            if not combined.taxsets:
                combined.taxsets={}
<<<<<<< HEAD
            combined.taxsets.update(dict([('%s.%s' % (n,tn),ts) for tn,ts in list(m.taxsets.items())]))   # update taxon sets
        combined.charpartitions['combined'][n]=list(range(combined.nchar,combined.nchar+m.nchar))     # update new charpartition
=======
            # update taxon sets
            combined.taxsets.update(dict(('%s.%s' % (n,tn),ts) \
                                         for tn,ts in m.taxsets.items()))
        # update new charpartition
        combined.charpartitions['combined'][n]=list(range(combined.nchar,combined.nchar+m.nchar))
>>>>>>> 1466a371
        # update charlabels
        if m.charlabels:
            if not combined.charlabels:
                combined.charlabels={}
<<<<<<< HEAD
            combined.charlabels.update(dict([(combined.nchar+i,label) for (i,label) in list(m.charlabels.items())]))
=======
            combined.charlabels.update(dict((combined.nchar+i,label) \
                                            for (i,label) in m.charlabels.items()))
>>>>>>> 1466a371
        combined.nchar+=m.nchar # update nchar and ntax
        combined.ntax+=len(m_only)
        
    # some prefer partitions, some charsets:
    # make separate charset for ecah initial dataset
    for c in combined.charpartitions['combined']:
        combined.charsets[c]=combined.charpartitions['combined'][c]

    return combined

def _kill_comments_and_break_lines(text):
    """Delete []-delimited comments out of a file and break into lines separated by ';'.
    
    stripped_text=_kill_comments_and_break_lines(text):
    Nested and multiline comments are allowed. [ and ] symbols within single
    or double quotes are ignored, newline ends a quote, all symbols with quotes are
    treated the same (thus not quoting inside comments like [this character ']' ends a comment])
    Special [&...] and [\...] comments remain untouched, if not inside standard comment.
    Quotes inside special [& and [\ are treated as normal characters,
    but no nesting inside these special comments allowed (like [&   [\   ]]).
    ';' ist deleted from end of line.
   
    NOTE: this function is very slow for large files, and obsolete when using C extension cnexus
    """
    contents=CharBuffer(text)
    newtext=[] 
    newline=[]
    quotelevel=''
    speciallevel=False
    commlevel=0
    while True:
        #plain=contents.next_until(["'",'"','[',']','\n',';'])   # search for next special character
        #if not plain:
        #    newline.append(contents.rest)                       # not found, just add the rest
        #    break
        #newline.append(plain)                                   # add intermediate text
        t=next(contents)                                       # and get special character
        if t is None:
            break
        if t==quotelevel and not (commlevel or speciallevel):            # matching quote ends quotation
            quotelevel=''
        elif not quotelevel and not (commlevel or speciallevel) and (t=='"' or t=="'"): # single or double quote starts quotation
            quotelevel=t
        elif not quotelevel and t=='[':                             # opening bracket outside a quote
            if contents.peek() in SPECIALCOMMENTS and commlevel==0 and not speciallevel:
                speciallevel=True
            else:
                commlevel+=1
        elif not quotelevel and t==']':                             # closing bracket ioutside a quote 
            if speciallevel:
                speciallevel=False
            else:
                commlevel-=1
                if commlevel<0:
                    raise NexusError('Nexus formatting error: unmatched ]')
                continue 
        if commlevel==0:                        # copy if we're not in comment
            if t==';' and not quotelevel:
                newtext.append(''.join(newline))
                newline=[]
            else:
                newline.append(t)
    #level of comments should be 0 at the end of the file
    if newline:
        newtext.append('\n'.join(newline))
    if commlevel>0:
        raise NexusError('Nexus formatting error: unmatched [')
    return newtext


def _adjust_lines(lines):
    """Adjust linebreaks to match ';', strip leading/trailing whitespace.

    list_of_commandlines=_adjust_lines(input_text)
    Lines are adjusted so that no linebreaks occur within a commandline 
    (except matrix command line)
    """
    formatted_lines=[] 
    for l in lines:
        #Convert line endings
        l=l.replace('\r\n','\n').replace('\r','\n').strip()
        if l.lower().startswith('matrix'):
            formatted_lines.append(l)
        else:
            l=l.replace('\n',' ')
            if l:
                formatted_lines.append(l)
    return formatted_lines
    
def _replace_parenthesized_ambigs(seq,rev_ambig_values):
    """Replaces ambigs in xxx(ACG)xxx format by IUPAC ambiguity code."""

    opening=seq.find('(')
    while opening>-1:
        closing=seq.find(')')
        if closing<0:
            raise NexusError('Missing closing parenthesis in: '+seq)
        elif closing<opening:
            raise NexusError('Missing opening parenthesis in: '+seq)
        ambig=[x for x in seq[opening+1:closing]]
        ambig.sort()
        ambig=''.join(ambig)
        ambig_code=rev_ambig_values[ambig.upper()]
        if ambig!=ambig.upper():
            ambig_code=ambig_code.lower()
        seq=seq[:opening]+ambig_code+seq[closing+1:]        
        opening=seq.find('(')
    return seq

class Commandline:
    """Represent a commandline as command and options."""
    
    def __init__(self, line, title):
        self.options={}
        options=[]
        self.command=None
        try:
            #Assume matrix (all other command lines have been stripped of \n)
            self.command, options = line.strip().split('\n', 1)
        except ValueError: #Not matrix
            #self.command,options=line.split(' ',1)  #no: could be tab or spaces (translate...)
            self.command=line.split()[0]
            options=' '.join(line.split()[1:])
        self.command = self.command.strip().lower()
        if self.command in SPECIAL_COMMANDS:   # special command that need newlines and order of options preserved
            self.options=options.strip()
        else:    
            if len(options) > 0:
                try: 
                    options = options.replace('=', ' = ').split()
                    valued_indices=[(n-1,n,n+1) for n in range(len(options)) if options[n]=='=' and n!=0 and n!=len((options))]
                    indices = []
                    for sl in valued_indices:
                        indices.extend(sl)
                    token_indices = [n for n in range(len(options)) if n not in indices]
                    for opt in valued_indices:
                        #self.options[options[opt[0]].lower()] = options[opt[2]].lower()
                        self.options[options[opt[0]].lower()] = options[opt[2]]
                    for token in token_indices:
                        self.options[options[token].lower()] = None
                except ValueError:
                    raise NexusError('Incorrect formatting in line: %s' % line)
                
class Block:
    """Represent a NEXUS block with block name and list of commandlines."""
    def __init__(self,title=None):
        self.title=title
        self.commandlines=[]

class Nexus(object):

    __slots__=['original_taxon_order','__dict__']

    def __init__(self, input=None):
        self.ntax=0                     # number of taxa
        self.nchar=0                    # number of characters
        self.unaltered_taxlabels=[]          # taxlabels as the appear in the input file (incl. duplicates, etc.)
        self.taxlabels=[]               # labels for taxa, ordered by their id
        self.charlabels=None            # ... and for characters
        self.statelabels=None           # ... and for states
        self.datatype='dna'             # (standard), dna, rna, nucleotide, protein
        self.respectcase=False          # case sensitivity
        self.missing='?'                # symbol for missing characters
        self.gap='-'                    # symbol for gap
        self.symbols=None               # set of symbols
        self.equate=None                # set of symbol synonyms
        self.matchchar=None             # matching char for matrix representation
        self.labels=None                # left, right, no
        self.transpose=False            # whether matrix is transposed
        self.interleave=False           # whether matrix is interleaved
        self.tokens=False               # unsupported          
        self.eliminate=None             # unsupported 
        self.matrix=None                # ...
        self.unknown_blocks=[]          # blocks we don't care about
        self.taxsets={}
        self.charsets={}
        self.charpartitions={}
        self.taxpartitions={}
        self.trees=[]                   # list of Trees (instances of Tree class)
        self.translate=None             # Dict to translate taxon <-> taxon numbers
        self.structured=[]              # structured input representation
        self.set={}                     # dict of the set command to set various options 
        self.options={}                 # dict of the options command in the data block
        self.codonposset=None           # name of the charpartition that defines codon positions

        # some defaults
        self.options['gapmode']='missing'
        
        if input:
            self.read(input)
        else:
            self.read(DEFAULTNEXUS)

    def get_original_taxon_order(self):
        """Included for backwards compatibility (DEPRECATED)."""
        return self.taxlabels
    def set_original_taxon_order(self,value):
        """Included for backwards compatibility (DEPRECATED)."""
        self.taxlabels=value
    original_taxon_order=property(get_original_taxon_order,set_original_taxon_order)
    
    def read(self,input):
        """Read and parse NEXUS imput (a filename, file-handle, or string)."""
        
        # 1. Assume we have the name of a file in the execution dir
        # Note we need to add parsing of the path to dir/filename
        try:
            file_contents = open(os.path.expanduser(input),'rU').read()
            self.filename=input
        except (TypeError,IOError,AttributeError):
            #2 Assume we have a string from a fh.read()
            if isinstance(input, str):
                file_contents = input
                self.filename='input_string'
            #3 Assume we have a file object
            elif hasattr(input,'read'): # file objects or StringIO objects
                file_contents=input.read()
                if hasattr(input,"name") and input.name:
                    self.filename=input.name
                else:
                    self.filename='Unknown_nexus_file'
            else:
                print(input.strip()[:50])
                raise NexusError('Unrecognized input: %s ...' % input[:100])
        file_contents=file_contents.strip()
        if file_contents.startswith('#NEXUS'):
            file_contents=file_contents[6:]
        if C:
            decommented=cnexus.scanfile(file_contents)
            #check for unmatched parentheses
            if decommented=='[' or decommented==']':
                raise NexusError('Unmatched %s' % decommented)
            # cnexus can't return lists, so in analogy we separate commandlines with chr(7)
            # (a character that shoudn't be part of a nexus file under normal circumstances)
            commandlines=_adjust_lines(decommented.split(chr(7)))
        else:
            commandlines=_adjust_lines(_kill_comments_and_break_lines(file_contents))
        # get rid of stupid 'NEXUS token - in merged treefiles, this might appear multiple times'
        for i,cl in enumerate(commandlines):
            try:
                if cl[:6].upper()=='#NEXUS':
                    commandlines[i]=cl[6:].strip()
            except:
                pass
        # now loop through blocks (we parse only data in known blocks, thus ignoring non-block commands
        nexus_block_gen = self._get_nexus_block(commandlines)
        while 1:
            try:
                title, contents = next(nexus_block_gen)
            except StopIteration:
                break
            if title in KNOWN_NEXUS_BLOCKS:
                self._parse_nexus_block(title, contents)
            else:
                self._unknown_nexus_block(title, contents)

    def _get_nexus_block(self,file_contents):
        """Generator for looping through Nexus blocks."""
        inblock=False
        blocklines=[]
        while file_contents:
            cl=file_contents.pop(0)
            if cl.lower().startswith('begin'):
                if not inblock:
                    inblock=True
                    title=cl.split()[1].lower()
                else:
                    raise NexusError('Illegal block nesting in block %s' % title)
            elif cl.lower().startswith('end'):
                if inblock:
                    inblock=False
                    yield title,blocklines
                    blocklines=[]
                else:
                    raise NexusError('Unmatched \'end\'.')
            elif inblock:
                blocklines.append(cl)

    def _unknown_nexus_block(self,title, contents):
        block = Block()
        block.commandlines.append(contents)
        block.title = title
        self.unknown_blocks.append(block)        

    def _parse_nexus_block(self,title, contents):
        """Parse a known Nexus Block (PRIVATE)."""
        # attached the structered block representation
        self._apply_block_structure(title, contents)
        #now check for taxa,characters,data blocks. If this stuff is defined more than once
        #the later occurences will override the previous ones.
        block=self.structured[-1] 
        for line in block.commandlines:
            try:
                getattr(self,'_'+line.command)(line.options)
            except AttributeError:
                raise
                raise NexusError('Unknown command: %s ' % line.command)
    
    def _title(self,options):
        pass

    def _dimensions(self,options):
        if 'ntax' in options:
            self.ntax=eval(options['ntax'])
        if 'nchar' in options:
            self.nchar=eval(options['nchar'])

    def _format(self,options):
        # print options
        # we first need to test respectcase, then symbols (which depends on respectcase)
        # then datatype (which, if standard, depends on symbols and respectcase in order to generate
        # dicts for ambiguous values and alphabet
        if 'respectcase' in options:
            self.respectcase=True
        # adjust symbols to for respectcase
        if 'symbols' in options:
            self.symbols=options['symbols']
            if (self.symbols.startswith('"') and self.symbols.endswith('"')) or\
            (self.symbold.startswith("'") and self.symbols.endswith("'")):
                self.symbols=self.symbols[1:-1].replace(' ','')
            if not self.respectcase:
                self.symbols=self.symbols.lower()+self.symbols.upper()
                self.symbols=list(set(self.symbols))
        if 'datatype' in options:
            self.datatype=options['datatype'].lower()
            if self.datatype=='dna' or self.datatype=='nucleotide':
                self.alphabet=copy.deepcopy(IUPAC.ambiguous_dna)
                self.ambiguous_values=copy.deepcopy(IUPACData.ambiguous_dna_values)
                self.unambiguous_letters=copy.deepcopy(IUPACData.unambiguous_dna_letters)
            elif self.datatype=='rna':
                self.alphabet=copy.deepcopy(IUPAC.ambiguous_rna)
                self.ambiguous_values=copy.deepcopy(IUPACData.ambiguous_rna_values)
                self.unambiguous_letters=copy.deepcopy(IUPACData.unambiguous_rna_letters)
            elif self.datatype=='protein':
                self.alphabet=copy.deepcopy(IUPAC.protein)
                self.ambiguous_values={'B':'DN','Z':'EQ','X':copy.deepcopy(IUPACData.protein_letters)} # that's how PAUP handles it
                self.unambiguous_letters=copy.deepcopy(IUPACData.protein_letters)+'*' # stop-codon
            elif self.datatype=='standard':
                raise NexusError('Datatype standard is not yet supported.')
                #self.alphabet=None
                #self.ambiguous_values={}
                #if not self.symbols:
                #    self.symbols='01' # if nothing else defined, then 0 and 1 are the default states
                #self.unambiguous_letters=self.symbols
            else:
                raise NexusError('Unsupported datatype: '+self.datatype)
            self.valid_characters=''.join(self.ambiguous_values)+self.unambiguous_letters
            if not self.respectcase:
                self.valid_characters=self.valid_characters.lower()+self.valid_characters.upper()
            #we have to sort the reverse ambig coding dict key characters:
            #to be sure that it's 'ACGT':'N' and not 'GTCA':'N'
<<<<<<< HEAD
            rev=dict([(i[1],i[0]) for i in list(self.ambiguous_values.items()) if i[0]!='X'])
=======
            rev=dict((i[1],i[0]) for i in self.ambiguous_values.items() if i[0]!='X')
>>>>>>> 1466a371
            self.rev_ambiguous_values={}
            for (k,v) in list(rev.items()):
                key=[c for c in k]
                key.sort()
                self.rev_ambiguous_values[''.join(key)]=v
        #overwrite symbols for datype rna,dna,nucleotide
        if self.datatype in ['dna','rna','nucleotide']:
            self.symbols=self.alphabet.letters
            if self.missing not in self.ambiguous_values:
                self.ambiguous_values[self.missing]=self.unambiguous_letters+self.gap
            self.ambiguous_values[self.gap]=self.gap
        elif self.datatype=='standard':
            if not self.symbols:
                self.symbols=['1','0']
        if 'missing' in options:
            self.missing=options['missing'][0]
        if 'gap' in options:
            self.gap=options['gap'][0]
        if 'equate' in options:
            self.equate=options['equate']
        if 'matchchar' in options:
            self.matchchar=options['matchchar'][0]
        if 'labels' in options:
            self.labels=options['labels']
        if 'transpose' in options:
            raise NexusError('TRANSPOSE is not supported!')
            self.transpose=True
        if 'interleave' in options:
            if options['interleave']==None or options['interleave'].lower()=='yes':
                self.interleave=True
        if 'tokens' in options:
            self.tokens=True
        if 'notokens' in options:
            self.tokens=False


    def _set(self,options):
        self.set=options;

    def _options(self,options):
        self.options=options;

    def _eliminate(self,options):
        self.eliminate=options

    def _taxlabels(self,options):
        """Get taxon labels (PRIVATE).

        As the taxon names are already in the matrix, this is superfluous
        except for transpose matrices, which are currently unsupported anyway.
        Thus, we ignore the taxlabels command to make handling of duplicate
        taxon names easier.
        """
        pass
        #self.taxlabels=[]
        #opts=CharBuffer(options)
        #while True:
        #    taxon=quotestrip(opts.next_word())
        #    if not taxon:
        #        break
        #    self.taxlabels.append(taxon)

    def _check_taxlabels(self,taxon): 
        """Check for presence of taxon in self.taxlabels."""
        # According to NEXUS standard, underscores shall be treated as spaces...,
        # so checking for identity is more difficult
        nextaxa=dict([(t.replace(' ','_'),t) for t in self.taxlabels])
        nexid=taxon.replace(' ','_')
        return nextaxa.get(nexid)

    def _charlabels(self,options):
        self.charlabels={}
        opts=CharBuffer(options)
        while True:
            try:
                # get id and state
                w=opts.next_word()
                if w is None: # McClade saves and reads charlabel-lists with terminal comma?!
                    break
                identifier=self._resolve(w,set_type=CHARSET) 
                state=quotestrip(opts.next_word())
                self.charlabels[identifier]=state
                # check for comma or end of command
                c=opts.next_nonwhitespace()
                if c is None:
                    break
                elif c!=',':
                    raise NexusError('Missing \',\' in line %s.' % options)
            except NexusError:
                raise
            except:
                raise NexusError('Format error in line %s.' % options)

    def _charstatelabels(self,options):
        # warning: charstatelabels supports only charlabels-syntax!
        self._charlabels(options)

    def _statelabels(self,options):
        #self.charlabels=options
        #print 'Command statelabels is not supported and will be ignored.'
        pass

    def _matrix(self,options):
        if not self.ntax or not self.nchar:
            raise NexusError('Dimensions must be specified before matrix!')
        self.matrix={}
        taxcount=0
        first_matrix_block=True
    
        #eliminate empty lines and leading/trailing whitespace 
        lines=[l.strip() for l in options.split('\n') if l.strip()!='']
        lineiter=iter(lines)
        while 1:
            try:
                l=next(lineiter)
            except StopIteration:
                if taxcount<self.ntax:
                    raise NexusError('Not enough taxa in matrix.')
                elif taxcount>self.ntax:
                    raise NexusError('Too many taxa in matrix.')
                else:
                    break
            # count the taxa and check for interleaved matrix
            taxcount+=1
            ##print taxcount
            if taxcount>self.ntax:
                if not self.interleave:
                    raise NexusError('Too many taxa in matrix - should matrix be interleaved?')
                else:
                    taxcount=1
                    first_matrix_block=False
            #get taxon name and sequence
            linechars=CharBuffer(l)
            id=quotestrip(linechars.next_word())
            l=linechars.rest().strip()
            chars=''
            if self.interleave:
                #interleaved matrix
                #print 'In interleave'
                if l:
                    chars=''.join(l.split())
                else:
                    chars=''.join(lineiter.next().split())
            else:
                #non-interleaved matrix
                chars=''.join(l.split())
                while len(chars)<self.nchar:
                    l=next(lineiter)
                    chars+=''.join(l.split())
            iupac_seq=Seq(_replace_parenthesized_ambigs(chars,self.rev_ambiguous_values),self.alphabet)
            #first taxon has the reference sequence if matchhar is used
            if taxcount==1:
                refseq=iupac_seq
            else:
                if self.matchchar:
                    while 1:
                        p=iupac_seq.tostring().find(self.matchchar)
                        if p==-1:
                            break
                        iupac_seq=Seq(iupac_seq.tostring()[:p]+refseq[p]+iupac_seq.tostring()[p+1:],self.alphabet)
            #check for invalid characters
            for i,c in enumerate(iupac_seq.tostring()):
                if c not in self.valid_characters and c!=self.gap and c!=self.missing:
                    raise NexusError('Taxon %s: Illegal character %s in line: %s (check dimensions / interleaving)'\
                            % (id,c,l[i-10:i+10]))
            #add sequence to matrix
            if first_matrix_block:
                self.unaltered_taxlabels.append(id)
                id=_unique_label(list(self.matrix.keys()),id)
                self.matrix[id]=iupac_seq
                self.taxlabels.append(id)
            else:
                # taxon names need to be in the same order in each interleaved block
                id=_unique_label(self.taxlabels[:taxcount-1],id)
                taxon_present=self._check_taxlabels(id)
                if taxon_present:
                    self.matrix[taxon_present]+=iupac_seq
                else:
                    raise NexusError('Taxon %s not in first block of interleaved matrix. Check matrix dimensions and interleave.' % id)
        #check all sequences for length according to nchar
        for taxon in self.matrix:
            if len(self.matrix[taxon])!=self.nchar:
                raise NexusError('Matrx Nchar %d does not match data length (%d) for taxon %s' \
                                 % (self.nchar, len(self.matrix[taxon]),taxon))
        #check that taxlabels is identical with matrix.keys. If not, it's a problem
        matrixkeys=sorted(self.matrix)
        taxlabelssort=self.taxlabels[:]
        taxlabelssort.sort()
        assert matrixkeys==taxlabelssort,"ERROR: TAXLABELS must be identical with MATRIX. Please Report this as a bug, and send in data file."

    def _translate(self,options):
        self.translate={}
        opts=CharBuffer(options)
        while True:
            try:
                # get id and state
                identifier=int(opts.next_word()) 
                label=quotestrip(opts.next_word())
                self.translate[identifier]=label
                # check for comma or end of command
                c=opts.next_nonwhitespace()
                if c is None:
                    break
                elif c!=',':
                    raise NexusError('Missing \',\' in line %s.' % options)
            except NexusError:
                raise
            except:
                raise NexusError('Format error in line %s.' % options)

    def _utree(self,options):
        """Some software (clustalx) uses 'utree' to denote an unrooted tree."""
        self._tree(options)
        
    def _tree(self,options):
        opts=CharBuffer(options)
        name=opts.next_word()
        if opts.next_nonwhitespace()!='=':
            raise NexusError('Syntax error in tree description: %s' \
                             % options[:50])
        rooted=False
        weight=1.0
        while opts.peek_nonwhitespace()=='[':
            open=opts.next_nonwhitespace()
            symbol=next(opts)
            if symbol!='&':
                raise NexusError('Illegal special comment [%s...] in tree description: %s' \
                                 % (symbol, options[:50]))
            special=next(opts)
            value=opts.next_until(']')
            closing=next(opts)
            if special=='R':
                rooted=True
            elif special=='U':
                rooted=False
            elif special=='W':
                weight=float(value)
        tree=Tree(name=name,weight=weight,rooted=rooted,tree=opts.rest().strip())
        # if there's an active translation table, translate
        if self.translate:
            for n in tree.get_terminals():
                try:
                    tree.node(n).data.taxon=safename(self.translate[int(tree.node(n).data.taxon)])
                except (ValueError,KeyError):
                    raise NexusError('Unable to substitue %s using \'translate\' data.' \
                                     % tree.node(n).data.taxon)
        self.trees.append(tree)

    def _apply_block_structure(self,title,lines):
        block=Block('')
        block.title = title            
        for line in lines:
            block.commandlines.append(Commandline(line, title))
        self.structured.append(block)
       
    def _taxset(self, options):
        name,taxa=self._get_indices(options,set_type=TAXSET)
        self.taxsets[name]=_make_unique(taxa)
                
    def _charset(self, options):
        name,sites=self._get_indices(options,set_type=CHARSET)
        self.charsets[name]=_make_unique(sites)
        
    def _taxpartition(self, options):
        taxpartition={}
        quotelevel=False
        opts=CharBuffer(options)
        name=self._name_n_vector(opts)
        if not name:
            raise NexusError('Formatting error in taxpartition: %s ' % options)
        # now collect thesubbpartitions and parse them
        # subpartitons separated by commas - which unfortunately could be part of a quoted identifier...
        # this is rather unelegant, but we have to avoid double-parsing and potential change of special nexus-words
        sub=''
        while True:
            w=next(opts)
            if w is None or (w==',' and not quotelevel):
                subname,subindices=self._get_indices(sub,set_type=TAXSET,separator=':')
                taxpartition[subname]=_make_unique(subindices)
                sub=''
                if w is None:
                    break
            else:
                if w=="'":
                    quotelevel=not quotelevel
                sub+=w
        self.taxpartitions[name]=taxpartition

    def _codonposset(self,options):
        """Read codon positions from a codons block as written from McClade.

        Here codonposset is just a fancy name for a character partition with
        the name CodonPositions and the partitions N,1,2,3
        """

        prev_partitions=self.charpartitions
        self._charpartition(options)
        # mcclade calls it CodonPositions, but you never know...
        codonname=[n for n in self.charpartitions if n not in prev_partitions]
        if codonname==[] or len(codonname)>1:
            raise NexusError('Formatting Error in codonposset: %s ' % options)
        else:
            self.codonposset=codonname[0]
  
    def _codeset(self,options):
        pass

    def _charpartition(self, options):
        charpartition={}
        quotelevel=False
        opts=CharBuffer(options)
        name=self._name_n_vector(opts)
        if not name:
            raise NexusError('Formatting error in charpartition: %s ' % options)
        # now collect thesubbpartitions and parse them
        # subpartitons separated by commas - which unfortunately could be part of a quoted identifier...
        sub=''
        while True:
            w=next(opts)
            if w is None or (w==',' and not quotelevel):
                subname,subindices=self._get_indices(sub,set_type=CHARSET,separator=':')
                charpartition[subname]=_make_unique(subindices)
                sub=''
                if w is None:
                    break
            else:
                if w=="'":
                    quotelevel=not quotelevel
                sub+=w
        self.charpartitions[name]=charpartition

    def _get_indices(self,options,set_type=CHARSET,separator='='):
        """Parse the taxset/charset specification (PRIVATE).

        e.g. '1 2   3 - 5 dog cat   10 - 20 \\ 3'
        --> [0,1,2,3,4,'dog','cat',9,12,15,18]
        """
        opts=CharBuffer(options)
        name=self._name_n_vector(opts,separator=separator)
        indices=self._parse_list(opts,set_type=set_type)
        if indices is None:
            raise NexusError('Formatting error in line: %s ' % options)
        return name,indices

    def _name_n_vector(self,opts,separator='='):
        """Extract name and check that it's not in vector format."""
        rest=opts.rest()
        name=opts.next_word()
        # we ignore * before names
        if name=='*':
            name=opts.next_word()
        if not name:
            raise NexusError('Formatting error in line: %s ' % rest)
        name=quotestrip(name)
        if opts.peek_nonwhitespace=='(':
            open=opts.next_nonwhitespace()
            qualifier=open.next_word()
            close=opts.next_nonwhitespace()
            if  qualifier.lower()=='vector':
                raise NexusError('Unsupported VECTOR format in line %s' \
                                 % (opts))
            elif qualifier.lower()!='standard':
                raise NexusError('Unknown qualifier %s in line %s' \
                                 % (qualifier, opts))
        if opts.next_nonwhitespace()!=separator:
            raise NexusError('Formatting error in line: %s ' % rest)
        return name
    
    def _parse_list(self,options_buffer,set_type):
        """Parse a NEXUS list (PRIVATE).

        e.g. [1, 2, 4-8\\2, dog, cat] --> [1,2,4,6,8,17,21],
        (assuming dog is taxon no. 17 and cat is taxon no. 21).
        """
        plain_list=[]
        if options_buffer.peek_nonwhitespace():
            try:    # capture all possible exceptions and treat them as formatting erros, if they are not NexusError
                while True:
                    identifier=options_buffer.next_word()                                     # next list element
                    if not identifier:                                              # end of list?
                        break
                    start=self._resolve(identifier,set_type=set_type)
                    if options_buffer.peek_nonwhitespace()=='-':                            # followd by -
                        end=start
                        step=1
                        # get hyphen and end of range
                        hyphen=options_buffer.next_nonwhitespace()
                        end=self._resolve(options_buffer.next_word(),set_type=set_type)
                        if set_type==CHARSET:
                            if options_buffer.peek_nonwhitespace()=='\\':                           # followd by \
                                backslash=options_buffer.next_nonwhitespace()
                                step=int(options_buffer.next_word())         # get backslash and step
                            plain_list.extend(list(range(start,end+1,step))) 
                        else:
                            if type(start)==list or type(end)==list:
                                raise NexusError('Name if character sets not allowed in range definition: %s'\
                                                 % identifier)
                            start=self.taxlabels.index(start)
                            end=self.taxlabels.index(end)
                            taxrange=self.taxlabels[start:end+1]
                            plain_list.extend(taxrange)
                    else:
                        if type(start)==list:           # start was the name of charset or taxset
                            plain_list.extend(start)
                        else:                           # start was an ordinary identifier
                            plain_list.append(start)
            except NexusError:
                raise
            except:
                return None
        return plain_list
        
    def _resolve(self,identifier,set_type=None):
        """Translate identifier in list into character/taxon index.

        Characters (which are referred to by their index in Nexus.py):
            Plain numbers are returned minus 1 (Nexus indices to python indices)
            Text identifiers are translaterd into their indices (if plain character indentifiers),
            the first hit in charlabels is returned (charlabels don't need to be unique)
            or the range of indices is returned (if names of character sets).
        Taxa (which are referred to by their unique name in Nexus.py):
            Plain numbers are translated in their taxon name, underscores and spaces are considered equal.
            Names are returned unchanged (if plain taxon identifiers), or the names in
            the corresponding taxon set is returned
        """
        identifier=quotestrip(identifier)
        if not set_type:
            raise NexusError('INTERNAL ERROR: Need type to resolve identifier.')
        if set_type==CHARSET:
            try:
                n=int(identifier)
            except ValueError:
<<<<<<< HEAD
                if self.charlabels and identifier in list(self.charlabels.values()):
=======
                if self.charlabels and identifier in iter(self.charlabels.values()):
>>>>>>> 1466a371
                    for k in self.charlabels:
                        if self.charlabels[k]==identifier:
                            return k
                elif self.charsets and identifier in self.charsets:
                    return self.charsets[identifier]
                else:
                    raise NexusError('Unknown character identifier: %s' \
                                     % identifier)
            else:
                if n<=self.nchar:
                    return n-1
                else:
                    raise NexusError('Illegal character identifier: %d>nchar (=%d).' \
                                     % (identifier,self.nchar))
        elif set_type==TAXSET:
            try:
                n=int(identifier)
            except ValueError:
                taxlabels_id=self._check_taxlabels(identifier)
                if taxlabels_id:
                    return taxlabels_id
                elif self.taxsets and identifier in self.taxsets:
                    return self.taxsets[identifier]
                else:
                    raise NexusError('Unknown taxon identifier: %s' \
                                     % identifier)
            else:
                if n>0 and n<=self.ntax:
                    return self.taxlabels[n-1]
                else:
                    raise NexusError('Illegal taxon identifier: %d>ntax (=%d).' \
                                     % (identifier,self.ntax))
        else:
            raise NexusError('Unknown set specification: %s.'% set_type)

    def _stateset(self, options):
        #Not implemented
        pass

    def _changeset(self, options):
        #Not implemented
        pass

    def _treeset(self, options):
        #Not implemented
        pass

    def _treepartition(self, options):
        #Not implemented
        pass

    def write_nexus_data_partitions(self, matrix=None, filename=None, blocksize=None, interleave=False,
            exclude=[], delete=[], charpartition=None, comment='',mrbayes=False):
        """Writes a nexus file for each partition in charpartition.

        Only non-excluded characters and non-deleted taxa are included,
        just the data block is written.
        """

        if not matrix:
            matrix=self.matrix
        if not matrix:
            return
        if not filename:
            filename=self.filename
        if charpartition:
            pfilenames={}
            for p in charpartition:
                total_exclude=[]+exclude
                total_exclude.extend([c for c in range(self.nchar) if c not in charpartition[p]])
                total_exclude=_make_unique(total_exclude)
                pcomment=comment+'\nPartition: '+p+'\n'
                dot=filename.rfind('.')
                if dot>0:
                    pfilename=filename[:dot]+'_'+p+'.data'
                else:
                    pfilename=filename+'_'+p
                pfilenames[p]=pfilename
                self.write_nexus_data(filename=pfilename,matrix=matrix,blocksize=blocksize,
                        interleave=interleave,exclude=total_exclude,delete=delete,comment=pcomment,append_sets=False,
                        mrbayes=mrbayes)
            return pfilenames
        else:
            fn=self.filename+'.data'
            self.write_nexus_data(filename=fn,matrix=matrix,blocksize=blocksize,interleave=interleave,
                    exclude=exclude,delete=delete,comment=comment,append_sets=False,
                    mrbayes=mrbayes)
            return fn
    
    def write_nexus_data(self, filename=None, matrix=None, exclude=[], delete=[],\
            blocksize=None, interleave=False, interleave_by_partition=False,\
            comment=None,omit_NEXUS=False,append_sets=True,mrbayes=False,\
            codons_block=True):
        """Writes a nexus file with data and sets block to a file or handle.

        Character sets and partitions are appended by default, and are
        adjusted according to excluded characters (i.e. character sets
        still point to the same sites (not necessarily same positions),
        without including the deleted characters.

        filename - Either a filename as a string (which will be opened,
                   written to and closed), or a handle object (which will
                   be written to but NOT closed).
        omit_NEXUS - Boolean.  If true, the '#NEXUS' line normally at the
                   start of the file is ommited.

        Returns the filename/handle used to write the data.
        """
        if not matrix:
            matrix=self.matrix
        if not matrix:
            return
        if not filename:
            filename=self.filename
        if [t for t in delete if not self._check_taxlabels(t)]:
            raise NexusError('Unknown taxa: %s' \
                             % ', '.join(set(delete).difference(set(self.taxlabels))))
        if interleave_by_partition:
            if not interleave_by_partition in self.charpartitions:
                raise NexusError('Unknown partition: '+interleave_by_partition)
            else:
                partition=self.charpartitions[interleave_by_partition]
                # we need to sort the partition names by starting position before we exclude characters
                names=_sort_keys_by_values(partition)
                newpartition={}
                for p in partition:
                    newpartition[p]=[c for c in partition[p] if c not in exclude]
        # how many taxa and how many characters are left?
        undelete=[taxon for taxon in self.taxlabels if taxon in matrix and taxon not in delete]
        cropped_matrix=_seqmatrix2strmatrix(self.crop_matrix(matrix,exclude=exclude,delete=delete))
        ntax_adjusted=len(undelete)
        nchar_adjusted=len(cropped_matrix[undelete[0]])
        if not undelete or (undelete and undelete[0]==''):
            return
        if isinstance(filename,str):
            try:
                fh=open(filename,'w',encoding="utf-8")
            except IOError:
                raise NexusError('Could not open %s for writing.' % filename)
        elif hasattr(filename, 'write'):
            #e.g. StringIO or a real file handle
            fh=filename
        else:
            raise ValueError("Neither a filename nor a handle was supplied")
        if not omit_NEXUS:
            fh.write('#NEXUS\n')
        if comment:
            fh.write('['+comment+']\n')
        fh.write('begin data;\n')
        fh.write('\tdimensions ntax=%d nchar=%d;\n' % (ntax_adjusted, nchar_adjusted))
        fh.write('\tformat datatype='+self.datatype)
        if self.respectcase:
            fh.write(' respectcase')
        if self.missing:
            fh.write(' missing='+self.missing)
        if self.gap:
            fh.write(' gap='+self.gap)
        if self.matchchar:
            fh.write(' matchchar='+self.matchchar)
        if self.labels:
            fh.write(' labels='+self.labels)
        if self.equate:
            fh.write(' equate='+self.equate)
        if interleave or interleave_by_partition:
            fh.write(' interleave')
        fh.write(';\n')
        #if self.taxlabels:
        #    fh.write('taxlabels '+' '.join(self.taxlabels)+';\n')
        if self.charlabels:
            newcharlabels=self._adjust_charlabels(exclude=exclude)
            clkeys=sorted(newcharlabels)
            fh.write('charlabels '+', '.join(["%s %s" % (k+1,safename(newcharlabels[k])) for k in clkeys])+';\n')
        fh.write('matrix\n')
        if not blocksize:
            if interleave:
                blocksize=70
            else:
                blocksize=self.nchar
        # delete deleted taxa and ecxclude excluded characters...
        namelength=max([len(safename(t,mrbayes=mrbayes)) for t in undelete])
        if interleave_by_partition:
            # interleave by partitions, but adjust partitions with regard to excluded characters
            seek=0
            for p in names:
                fh.write('[%s: %s]\n' % (interleave_by_partition,p))
                if len(newpartition[p])>0:
                    for taxon in undelete:
                        fh.write(safename(taxon,mrbayes=mrbayes).ljust(namelength+1))
                        fh.write(cropped_matrix[taxon][seek:seek+len(newpartition[p])]+'\n')
                    fh.write('\n')
                else:
                    fh.write('[empty]\n\n')
                seek+=len(newpartition[p])
        elif interleave:
            for seek in range(0,nchar_adjusted,blocksize):
                for taxon in undelete:
                    fh.write(safename(taxon,mrbayes=mrbayes).ljust(namelength+1))
                    fh.write(cropped_matrix[taxon][seek:seek+blocksize]+'\n')
                fh.write('\n')
        else:
            for taxon in undelete:
                if blocksize<nchar_adjusted:
                    fh.write(safename(taxon,mrbayes=mrbayes)+'\n')
                else:
                    fh.write(safename(taxon,mrbayes=mrbayes).ljust(namelength+1))
                for seek in range(0,nchar_adjusted,blocksize):
                    fh.write(cropped_matrix[taxon][seek:seek+blocksize]+'\n')
        fh.write(';\nend;\n')
        if append_sets:
            if codons_block:
                fh.write(self.append_sets(exclude=exclude,delete=delete,mrbayes=mrbayes,include_codons=False))
                fh.write(self.append_sets(exclude=exclude,delete=delete,mrbayes=mrbayes,codons_only=True))
            else:
                fh.write(self.append_sets(exclude=exclude,delete=delete,mrbayes=mrbayes))

        if fh == filename:
            #We were given the handle, don't close it.
            return filename
        else:
            #We opened the handle, so we should close it.
            fh.close()
            return filename

    def append_sets(self,exclude=[],delete=[],mrbayes=False,include_codons=True,codons_only=False):
        """Returns a sets block."""
        if not self.charsets and not self.taxsets and not self.charpartitions:
            return ''
        if codons_only:
            setsb=['\nbegin codons']
        else:
            setsb=['\nbegin sets']
        # - now if characters have been excluded, the character sets need to be adjusted,
        #   so that they still point to the right character positions
        # calculate a list of offsets: for each deleted character, the following character position
        # in the new file will have an additional offset of -1
        offset=0
        offlist=[]
        for c in range(self.nchar):
            if c in exclude:
                offset+=1
                offlist.append(-1)  # dummy value as these character positions are excluded
            else:
                offlist.append(c-offset)
        # now adjust each of the character sets
        if not codons_only:
            for n,ns in list(self.charsets.items()):
                cset=[offlist[c] for c in ns if c not in exclude]
                if cset: 
                    setsb.append('charset %s = %s' % (safename(n),_compact4nexus(cset))) 
            for n,s in list(self.taxsets.items()):
                tset=[safename(t,mrbayes=mrbayes) for t in s if t not in delete]
                if tset:
                    setsb.append('taxset %s = %s' % (safename(n),' '.join(tset))) 
        for n,p in list(self.charpartitions.items()):
            if not include_codons and n==CODONPOSITIONS:
                continue
            elif codons_only and n!=CODONPOSITIONS:
                continue
            # as characters have been excluded, the partitions must be adjusted
            # if a partition is empty, it will be omitted from the charpartition command
            # (although paup allows charpartition part=t1:,t2:,t3:1-100)
            names=_sort_keys_by_values(p)
            newpartition={}
            for sn in names:
                nsp=[offlist[c] for c in p[sn] if c not in exclude]
                if nsp:
                    newpartition[sn]=nsp
            if newpartition:
                if include_codons and n==CODONPOSITIONS:
                    command='codonposset'
                else:
                    command='charpartition'
                setsb.append('%s %s = %s' % (command,safename(n),\
                ', '.join(['%s: %s' % (sn,_compact4nexus(newpartition[sn])) for sn in names if sn in newpartition])))
        # now write charpartititions, much easier than charpartitions
        for n,p in list(self.taxpartitions.items()):
            names=_sort_keys_by_values(p)
            newpartition={}
            for sn in names:
                nsp=[t for t in p[sn] if t not in delete]
                if nsp:
                    newpartition[sn]=nsp
            if newpartition:
                setsb.append('taxpartition %s = %s' % (safename(n),\
                ', '.join(['%s: %s' % (safename(sn),' '.join(map(safename,newpartition[sn]))) for sn in names if sn in newpartition])))
        # add 'end' and return everything
        setsb.append('end;\n')
        if len(setsb)==2: # begin and end only
                return ''
        else:
            return ';\n'.join(setsb)
    
    def export_fasta(self, filename=None, width=70):
        """Writes matrix into a fasta file: (self, filename=None, width=70)."""       
        if not filename:
            if '.' in self.filename and self.filename.split('.')[-1].lower() in ['paup','nexus','nex','dat']:
                filename='.'.join(self.filename.split('.')[:-1])+'.fas'
            else:
                filename=self.filename+'.fas'
        fh=open(filename,'w')
        for taxon in self.taxlabels:
            fh.write('>'+safename(taxon)+'\n')
            for i in range(0, len(self.matrix[taxon].tostring()), width):
                fh.write(self.matrix[taxon].tostring()[i:i+width] + '\n')    
        fh.close()
        return filename

    def export_phylip(self, filename=None):
        """Writes matrix into a PHYLIP file: (self, filename=None).

        Note that this writes a relaxed PHYLIP format file, where the names
        are not truncated, nor checked for invalid characters."""
        if not filename:
            if '.' in self.filename and self.filename.split('.')[-1].lower() in ['paup','nexus','nex','dat']:
                filename='.'.join(self.filename.split('.')[:-1])+'.phy'
            else:
                filename=self.filename+'.phy'
        fh=open(filename,'w')
        fh.write('%d %d\n' % (self.ntax,self.nchar))
        for taxon in self.taxlabels:
            fh.write('%s %s\n' % (safename(taxon),self.matrix[taxon].tostring()))
        fh.close()
        return filename
    
    def constant(self,matrix=None,delete=[],exclude=[]):
        """Return a list with all constant characters."""
        if not matrix:
            matrix=self.matrix
        undelete=[t for t in self.taxlabels if t in matrix and t not in delete]
        if not undelete:
            return None
        elif len(undelete)==1:
            return [x for x in range(len(matrix[undelete[0]])) if x not in exclude]
        # get the first sequence and expand all ambiguous values
        constant=[(x,self.ambiguous_values.get(n.upper(),n.upper())) for 
                x,n in enumerate(matrix[undelete[0]].tostring()) if x not in exclude]
        for taxon in undelete[1:]:
            newconstant=[]
            for site in constant:
                #print '%d (paup=%d)' % (site[0],site[0]+1),
                seqsite=matrix[taxon][site[0]].upper()
                #print seqsite,'checked against',site[1],'\t',
                if seqsite==self.missing or (seqsite==self.gap and self.options['gapmode'].lower()=='missing') or seqsite==site[1]: 
                    # missing or same as before  -> ok
                    newconstant.append(site)
                elif seqsite in site[1] or site[1]==self.missing or (self.options['gapmode'].lower()=='missing' and site[1]==self.gap):
                    # subset of an ambig or only missing in previous -> take subset
                    newconstant.append((site[0],self.ambiguous_values.get(seqsite,seqsite)))
                elif seqsite in self.ambiguous_values:  # is it an ambig: check the intersection with prev. values
                    intersect = set(self.ambiguous_values[seqsite]).intersection(set(site[1]))
                    if intersect:
                        newconstant.append((site[0],''.join(intersect)))
                    #    print 'ok'
                    #else:
                    #    print 'failed'
                #else:
                #    print 'failed'
            constant=newconstant
        cpos=[s[0] for s in constant]
        return cpos

    def cstatus(self,site,delete=[],narrow=True):
        """Summarize character.

        narrow=True:  paup-mode (a c ? --> ac; ? ? ? --> ?)
        narrow=false:           (a c ? --> a c g t -; ? ? ? --> a c g t -)
        """
        undelete=[t for t in self.taxlabels if t not in delete]
        if not undelete:
            return None
        cstatus=[]
        for t in undelete:
            c=self.matrix[t][site].upper()
            if self.options.get('gapmode')=='missing' and c==self.gap:
                c=self.missing
            if narrow and c==self.missing:
                if c not in cstatus:
                    cstatus.append(c)
            else:
                cstatus.extend([b for b in self.ambiguous_values[c] if b not in cstatus])
        if self.missing in cstatus and narrow and len(cstatus)>1:
            cstatus=[c for c in cstatus if c!=self.missing]
        cstatus.sort()
        return cstatus

    def weighted_stepmatrix(self,name='your_name_here',exclude=[],delete=[]):
        """Calculates a stepmatrix for weighted parsimony.

        See Wheeler (1990), Cladistics 6:269-275 and
        Felsenstein (1981), Biol. J. Linn. Soc. 16:183-196
        """    
        m=StepMatrix(self.unambiguous_letters,self.gap)
        for site in [s for s in range(self.nchar) if s not in exclude]:
            cstatus=self.cstatus(site,delete)
            for i,b1 in enumerate(cstatus[:-1]):
                for b2 in cstatus[i+1:]:
                    m.add(b1.upper(),b2.upper(),1)
        return m.transformation().weighting().smprint(name=name)

    def crop_matrix(self,matrix=None, delete=[], exclude=[]):
        """Return a matrix without deleted taxa and excluded characters."""
        if not matrix:
            matrix=self.matrix
        if [t for t in delete if not self._check_taxlabels(t)]:
            raise NexusError('Unknown taxa: %s' \
                             % ', '.join(set(delete).difference(self.taxlabels)))
        if exclude!=[]:
            undelete=[t for t in self.taxlabels if t in matrix and t not in delete]
            if not undelete:
                return {}
            m=[matrix[k].tostring() for k in undelete]
            zipped_m=list(zip(*m))
            sitesm=[s for i,s in enumerate(zipped_m) if i not in exclude]
            if sitesm==[]:
                return dict([(t,Seq('',self.alphabet)) for t in undelete])
            else:
                zipped_sitesm=list(zip(*sitesm))
                m=[Seq(s,self.alphabet) for s in map(''.join,zipped_sitesm)]
                return dict(list(zip(undelete,m)))
        else:
            return dict([(t,matrix[t]) for t in self.taxlabels if t in matrix and t not in delete])
           
    def bootstrap(self,matrix=None,delete=[],exclude=[]):
        """Return a bootstrapped matrix."""
        if not matrix:
            matrix=self.matrix
        seqobjects=isinstance(matrix[list(matrix.keys())[0]],Seq)         # remember if Seq objects
        cm=self.crop_matrix(delete=delete,exclude=exclude)          # crop data out
        if not cm:                                                  # everything deleted?
            return {}
        elif len(cm[list(cm.keys())[0]])==0:                              # everything excluded?
            return cm
        undelete=[t for t in self.taxlabels if t in cm]  
        if seqobjects:
            sitesm=list(zip(*[cm[t].tostring() for t in undelete]))
            alphabet=matrix[list(matrix.keys())[0]].alphabet
        else:
            sitesm=list(zip(*[cm[t] for t in undelete]))
        bootstrapsitesm=[sitesm[random.randint(0,len(sitesm)-1)] for i in range(len(sitesm))]
        bootstrapseqs=list(map(''.join,list(zip(*bootstrapsitesm))))
        if seqobjects:
            bootstrapseqs=[Seq(s,alphabet) for s in bootstrapseqs]
        return dict(list(zip(undelete,bootstrapseqs))) 

    def add_sequence(self,name,sequence):
        """Adds a sequence (string) to the matrix."""
        
        if not name:
            raise NexusError('New sequence must have a name')

        diff=self.nchar-len(sequence)
        if diff<0:
            self.insert_gap(self.nchar,-diff)
        elif diff>0:
            sequence+=self.missing*diff

        if name in self.taxlabels:
            unique_name=_unique_label(self.taxlabels,name)
            #print "WARNING: Sequence name %s is already present. Sequence was added as %s." % (name,unique_name)
        else:
            unique_name=name

        assert unique_name not in self.matrix, "ERROR. There is a discrepancy between taxlabels and matrix keys. Report this as a bug."

        self.matrix[unique_name]=Seq(sequence,self.alphabet)
        self.ntax+=1
        self.taxlabels.append(unique_name)
        self.unaltered_taxlabels.append(name)

    def insert_gap(self,pos,n=1,leftgreedy=False):
        """Add a gap into the matrix and adjust charsets and partitions.
        
        pos=0: first position
        pos=nchar: last position
        """

        def _adjust(set,x,d,leftgreedy=False):
            """Adjusts chartacter sets if gaps are inserted, taking care of
            new gaps within a coherent character set.""" 
            # if 3 gaps are inserted at pos. 9 in a set that looks like 1 2 3  8 9 10 11 13 14 15
            # then the adjusted set will be 1 2 3  8 9 10 11 12 13 14 15 16 17 18 
            # but inserting into position 8 it will stay like 1 2 3 11 12 13 14 15 16 17 18
            set.sort()
            addpos=0
            for i,c in enumerate(set):
                if c>=x:
                    set[i]=c+d
                # if we add gaps within a group of characters, we want the gap position included in this group
                if c==x:
                    if leftgreedy or (i>0 and set[i-1]==c-1):  
                        addpos=i
            if addpos>0:
                set[addpos:addpos]=list(range(x,x+d))
            return set

        if pos<0 or pos>self.nchar:
            raise NexusError('Illegal gap position: %d' % pos)
        if n==0:
            return
        if self.taxlabels:
            #python 2.3 does not support zip(*[])
            sitesm=list(zip(*[self.matrix[t].tostring() for t in self.taxlabels]))
        else:
            sitesm=[]
        sitesm[pos:pos]=[['-']*len(self.taxlabels)]*n
        # #self.matrix=dict([(taxon,Seq(map(''.join,zip(*sitesm))[i],self.alphabet)) for\
        #        i,taxon in enumerate(self.taxlabels)])
        zipped=list(zip(*sitesm))
        mapped=list(map(''.join,zipped))
        listed=[(taxon,Seq(mapped[i],self.alphabet)) for i,taxon in enumerate(self.taxlabels)]
        self.matrix=dict(listed) 
        self.nchar+=n
        # now adjust character sets
        for i,s in list(self.charsets.items()):
            self.charsets[i]=_adjust(s,pos,n,leftgreedy=leftgreedy)
        for p in self.charpartitions:
            for sp,s in list(self.charpartitions[p].items()):
                self.charpartitions[p][sp]=_adjust(s,pos,n,leftgreedy=leftgreedy)
        # now adjust character state labels
        self.charlabels=self._adjust_charlabels(insert=[pos]*n)
        return self.charlabels
      
    def _adjust_charlabels(self,exclude=None,insert=None):
        """Return adjusted indices of self.charlabels if characters are excluded or inserted."""
        if exclude and insert:
            raise NexusError('Can\'t exclude and insert at the same time')
        if not self.charlabels:
            return None
        labels=sorted(self.charlabels)
        newcharlabels={}
        if exclude:
            exclude.sort()
            exclude.append(sys.maxsize)
            excount=0
            for c in labels:
                if not c in exclude:
                    while c>exclude[excount]:
                        excount+=1
                    newcharlabels[c-excount]=self.charlabels[c]
        elif insert:
            insert.sort()
            insert.append(sys.maxsize)
            icount=0
            for c in labels:
                while c>=insert[icount]:
                    icount+=1
                newcharlabels[c+icount]=self.charlabels[c]
        else:
            return self.charlabels
        return newcharlabels

    def invert(self,charlist):
        """Returns all character indices that are not in charlist."""
        return [c for c in range(self.nchar) if c not in charlist]

    def gaponly(self,include_missing=False):
        """Return gap-only sites."""
        gap=set(self.gap)
        if include_missing:
            gap.add(self.missing)
        sitesm=list(zip(*[self.matrix[t].tostring() for t in self.taxlabels]))
        gaponly=[i for i,site in enumerate(sitesm) if set(site).issubset(gap)]
        return gaponly 
        
    def terminal_gap_to_missing(self,missing=None,skip_n=True):
        """Replaces all terminal gaps with missing character.
        
        Mixtures like ???------??------- are properly resolved."""
        
        if not missing:
            missing=self.missing
        replace=[self.missing,self.gap]
        if not skip_n:
            replace.extend(['n','N'])
        for taxon in self.taxlabels:
            sequence=self.matrix[taxon].tostring()
            length=len(sequence)
            start,end=get_start_end(sequence,skiplist=replace)
            if start==-1 and end==-1:
                sequence=missing*length
            else:
                sequence=sequence[:end+1]+missing*(length-end-1)
                sequence=start*missing+sequence[start:]
            assert length==len(sequence), 'Illegal sequence manipulation in Nexus.termial_gap_to_missing in taxon %s' % taxon
            self.matrix[taxon]=Seq(sequence,self.alphabet)
<|MERGE_RESOLUTION|>--- conflicted
+++ resolved
@@ -323,10 +323,10 @@
     combined.translate=None
 
     # rename taxon sets and character sets and name them with prefix
-    for cn,cs in list(combined.charsets.items()):
+    for cn,cs in combined.charsets.items():
         combined.charsets['%s.%s' % (name,cn)]=cs
         del combined.charsets[cn]
-    for tn,ts in list(combined.taxsets.items()):
+    for tn,ts in combined.taxsets.items():
         combined.taxsets['%s.%s' % (name,tn)]=ts
         del combined.taxsets[tn]
     # previous partitions usually don't make much sense in combined matrix
@@ -346,35 +346,22 @@
             combined.matrix[t]=Seq(combined.missing*combined.nchar,combined.alphabet)+\
                 Seq(m.matrix[t].tostring().replace(m.gap,combined.gap).replace(m.missing,combined.missing),combined.alphabet)
         combined.taxlabels.extend(m_only)    # new taxon list
-<<<<<<< HEAD
-        for cn,cs in list(m.charsets.items()):                # adjust character sets for new matrix
-=======
         for cn,cs in m.charsets.items(): # adjust character sets for new matrix
->>>>>>> 1466a371
             combined.charsets['%s.%s' % (n,cn)]=[x+combined.nchar for x in cs]
         if m.taxsets:
             if not combined.taxsets:
                 combined.taxsets={}
-<<<<<<< HEAD
-            combined.taxsets.update(dict([('%s.%s' % (n,tn),ts) for tn,ts in list(m.taxsets.items())]))   # update taxon sets
-        combined.charpartitions['combined'][n]=list(range(combined.nchar,combined.nchar+m.nchar))     # update new charpartition
-=======
             # update taxon sets
             combined.taxsets.update(dict(('%s.%s' % (n,tn),ts) \
                                          for tn,ts in m.taxsets.items()))
         # update new charpartition
         combined.charpartitions['combined'][n]=list(range(combined.nchar,combined.nchar+m.nchar))
->>>>>>> 1466a371
         # update charlabels
         if m.charlabels:
             if not combined.charlabels:
                 combined.charlabels={}
-<<<<<<< HEAD
-            combined.charlabels.update(dict([(combined.nchar+i,label) for (i,label) in list(m.charlabels.items())]))
-=======
             combined.charlabels.update(dict((combined.nchar+i,label) \
                                             for (i,label) in m.charlabels.items()))
->>>>>>> 1466a371
         combined.nchar+=m.nchar # update nchar and ntax
         combined.ntax+=len(m_only)
         
@@ -726,13 +713,9 @@
                 self.valid_characters=self.valid_characters.lower()+self.valid_characters.upper()
             #we have to sort the reverse ambig coding dict key characters:
             #to be sure that it's 'ACGT':'N' and not 'GTCA':'N'
-<<<<<<< HEAD
-            rev=dict([(i[1],i[0]) for i in list(self.ambiguous_values.items()) if i[0]!='X'])
-=======
             rev=dict((i[1],i[0]) for i in self.ambiguous_values.items() if i[0]!='X')
->>>>>>> 1466a371
             self.rev_ambiguous_values={}
-            for (k,v) in list(rev.items()):
+            for (k,v) in rev.items():
                 key=[c for c in k]
                 key.sort()
                 self.rev_ambiguous_values[''.join(key)]=v
@@ -1163,11 +1146,7 @@
             try:
                 n=int(identifier)
             except ValueError:
-<<<<<<< HEAD
-                if self.charlabels and identifier in list(self.charlabels.values()):
-=======
                 if self.charlabels and identifier in iter(self.charlabels.values()):
->>>>>>> 1466a371
                     for k in self.charlabels:
                         if self.charlabels[k]==identifier:
                             return k
@@ -1413,15 +1392,15 @@
                 offlist.append(c-offset)
         # now adjust each of the character sets
         if not codons_only:
-            for n,ns in list(self.charsets.items()):
+            for n,ns in self.charsets.items():
                 cset=[offlist[c] for c in ns if c not in exclude]
                 if cset: 
                     setsb.append('charset %s = %s' % (safename(n),_compact4nexus(cset))) 
-            for n,s in list(self.taxsets.items()):
+            for n,s in self.taxsets.items():
                 tset=[safename(t,mrbayes=mrbayes) for t in s if t not in delete]
                 if tset:
                     setsb.append('taxset %s = %s' % (safename(n),' '.join(tset))) 
-        for n,p in list(self.charpartitions.items()):
+        for n,p in self.charpartitions.items():
             if not include_codons and n==CODONPOSITIONS:
                 continue
             elif codons_only and n!=CODONPOSITIONS:
@@ -1443,7 +1422,7 @@
                 setsb.append('%s %s = %s' % (command,safename(n),\
                 ', '.join(['%s: %s' % (sn,_compact4nexus(newpartition[sn])) for sn in names if sn in newpartition])))
         # now write charpartititions, much easier than charpartitions
-        for n,p in list(self.taxpartitions.items()):
+        for n,p in self.taxpartitions.items():
             names=_sort_keys_by_values(p)
             newpartition={}
             for sn in names:
@@ -1681,10 +1660,10 @@
         self.matrix=dict(listed) 
         self.nchar+=n
         # now adjust character sets
-        for i,s in list(self.charsets.items()):
+        for i,s in self.charsets.items():
             self.charsets[i]=_adjust(s,pos,n,leftgreedy=leftgreedy)
         for p in self.charpartitions:
-            for sp,s in list(self.charpartitions[p].items()):
+            for sp,s in self.charpartitions[p].items():
                 self.charpartitions[p][sp]=_adjust(s,pos,n,leftgreedy=leftgreedy)
         # now adjust character state labels
         self.charlabels=self._adjust_charlabels(insert=[pos]*n)
