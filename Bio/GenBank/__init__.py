# Copyright 2000 by Jeffrey Chang, Brad Chapman.  All rights reserved.
# Copyright 2006-2008 by Peter Cock.  All rights reserved.
# This code is part of the Biopython distribution and governed by its
# license.  Please see the LICENSE file that should have been included
# as part of this package.

"""Code to work with GenBank formatted files.

Rather than using Bio.GenBank, you are now encouraged to use Bio.SeqIO with
the "genbank" or "embl" format names to parse GenBank or EMBL files into
SeqRecord and SeqFeature objects (see the Biopython tutorial for details).

Also, rather than using Bio.GenBank to search or download files from the NCBI,
you are now encouraged to use Bio.Entrez instead (again, see the Biopython
tutorial for details).

Currently the ONLY reason to use Bio.GenBank directly is for the RecordParser
which turns a GenBank file into GenBank-specific Record objects.  This is a
much closer representation to the raw file contents that the SeqRecord
alternative from the FeatureParser (used in Bio.SeqIO).

Classes:
Iterator              Iterate through a file of GenBank entries
ErrorFeatureParser    Catch errors caused during parsing.
FeatureParser         Parse GenBank data in SeqRecord and SeqFeature objects.
RecordParser          Parse GenBank data into a Record object.

Exceptions:
ParserFailureError    Exception indicating a failure in the parser (ie.
                      scanner or consumer)
LocationParserError   Exception indiciating a problem with the spark based
                      location parser.


17-MAR-2009: added wgs, wgs_scafld for GenBank whole genome shotgun master records.
These are GenBank files that summarize the content of a project, and provide lists of
scaffold and contig files in the project. These will be in annotations['wgs'] and
annotations['wgs_scafld']. These GenBank files do not have sequences. See
http://groups.google.com/group/bionet.molbio.genbank/browse_thread/thread/51fb88bf39e7dc36

http://is.gd/nNgk
for more details of this format, and an example.
Added by Ying Huang & Iddo Friedberg
"""
import io
import re

# other Biopython stuff
from Bio import SeqFeature
from Bio.ParserSupport import AbstractConsumer
from Bio import Entrez

# other Bio.GenBank stuff
<<<<<<< HEAD
from . import LocationParser # Obsolete
=======
>>>>>>> 829a4ae6
from .utils import FeatureValueCleaner
from .Scanner import GenBankScanner

#Constants used to parse GenBank header lines
GENBANK_INDENT = 12
GENBANK_SPACER = " " * GENBANK_INDENT

#Constants for parsing GenBank feature lines
FEATURE_KEY_INDENT = 5
FEATURE_QUALIFIER_INDENT = 21
FEATURE_KEY_SPACER = " " * FEATURE_KEY_INDENT
FEATURE_QUALIFIER_SPACER = " " * FEATURE_QUALIFIER_INDENT

#Regular expresions for location parsing
_solo_location = r"[<>]?\d+"
_pair_location = r"[<>]?\d+\.\.[<>]?\d+"
_between_location = r"\d+\^\d+"

_within_position = r"\(\d+\.\d+\)"
_re_within_position = re.compile(_within_position)
_within_location = r"([<>]?\d+|%s)\.\.([<>]?\d+|%s)" \
                   % (_within_position,_within_position)
assert _re_within_position.match("(3.9)")
assert re.compile(_within_location).match("(3.9)..10")
assert re.compile(_within_location).match("26..(30.33)")
assert re.compile(_within_location).match("(13.19)..(20.28)")

_oneof_position = r"one\-of\(\d+(,\d+)+\)"
_re_oneof_position = re.compile(_oneof_position)
_oneof_location = r"([<>]?\d+|%s)\.\.([<>]?\d+|%s)" \
                   % (_oneof_position,_oneof_position)
assert _re_oneof_position.match("one-of(6,9)")
assert re.compile(_oneof_location).match("one-of(6,9)..101")
assert re.compile(_oneof_location).match("one-of(6,9)..one-of(101,104)")
assert re.compile(_oneof_location).match("6..one-of(101,104)")

assert not _re_oneof_position.match("one-of(3)")
assert _re_oneof_position.match("one-of(3,6)")
assert _re_oneof_position.match("one-of(3,6,9)")


_simple_location = r"\d+\.\.\d+"
_re_simple_location = re.compile(_simple_location)
_re_simple_compound = re.compile(r"^(join|order|bond)\(%s(,%s)*\)$" \
                                 % (_simple_location, _simple_location))
_complex_location = r"([a-zA-z][a-zA-Z0-9]*(\.[a-zA-Z0-9]+)?\:)?(%s|%s|%s|%s|%s)" \
                    % (_pair_location, _solo_location, _between_location,
                       _within_location, _oneof_location)
_re_complex_location = re.compile(r"^%s$" % _complex_location)
_possibly_complemented_complex_location = r"(%s|complement\(%s\))" \
                                          % (_complex_location, _complex_location)
_re_complex_compound = re.compile(r"^(join|order|bond)\(%s(,%s)*\)$" \
                                 % (_possibly_complemented_complex_location,
                                    _possibly_complemented_complex_location))

assert _re_simple_location.match("104..160")
assert not _re_simple_location.match("<104..>160")
assert not _re_simple_location.match("104")
assert not _re_simple_location.match("<1")
assert not _re_simple_location.match(">99999")
assert not _re_simple_location.match("join(104..160,320..390,504..579)")
assert not _re_simple_compound.match("bond(12,63)")
assert _re_simple_compound.match("join(104..160,320..390,504..579)")
assert _re_simple_compound.match("order(1..69,1308..1465)")
assert not _re_simple_compound.match("order(1..69,1308..1465,1524)")
assert not _re_simple_compound.match("join(<1..442,992..1228,1524..>1983)")
assert not _re_simple_compound.match("join(<1..181,254..336,422..497,574..>590)")
assert not _re_simple_compound.match("join(1475..1577,2841..2986,3074..3193,3314..3481,4126..>4215)")
assert not _re_simple_compound.match("test(1..69,1308..1465)")
assert not _re_simple_compound.match("complement(1..69)")
assert not _re_simple_compound.match("(1..69)")
assert _re_complex_location.match("(3.9)..10")
assert _re_complex_location.match("26..(30.33)")
assert _re_complex_location.match("(13.19)..(20.28)")
assert _re_complex_location.match("41^42") #between
assert _re_complex_location.match("AL121804:41^42")
assert _re_complex_location.match("AL121804:41..610")
assert _re_complex_location.match("AL121804.2:41..610")
assert _re_complex_location.match("one-of(3,6)..101")
assert _re_complex_compound.match("join(153490..154269,AL121804.2:41..610,AL121804.2:672..1487)")
assert not _re_simple_compound.match("join(153490..154269,AL121804.2:41..610,AL121804.2:672..1487)")
assert _re_complex_compound.match("join(complement(69611..69724),139856..140650)")

def _pos(pos_str, offset=0):
    """Build a Position object (PRIVATE).
    
    For an end position, leave offset as zero (default):

    >>> _pos("5")
    ExactPosition(5)

    For a start position, set offset to minus one (for Python counting):

    >>> _pos("5", -1)
    ExactPosition(4)

    This also covers fuzzy positions:

    >>> _pos("<5")
    BeforePosition(5)
    >>> _pos(">5")
    AfterPosition(5)
    >>> _pos("one-of(5,8,11)")
    OneOfPosition([ExactPosition(5), ExactPosition(8), ExactPosition(11)])
    >>> _pos("(8.10)")
    WithinPosition(8,2)
    """
    if pos_str.startswith("<"):
        return SeqFeature.BeforePosition(int(pos_str[1:])+offset)
    elif pos_str.startswith(">"):
        return SeqFeature.AfterPosition(int(pos_str[1:])+offset)
    elif _re_within_position.match(pos_str):
        s,e = pos_str[1:-1].split(".")
        return SeqFeature.WithinPosition(int(s)+offset, int(e)-int(s))
    elif _re_oneof_position.match(pos_str):
        assert pos_str.startswith("one-of(")
        assert pos_str[-1]==")"
        parts = [SeqFeature.ExactPosition(int(pos)+offset) \
                 for pos in pos_str[7:-1].split(",")]
        return SeqFeature.OneOfPosition(parts)
    else:
        return SeqFeature.ExactPosition(int(pos_str)+offset)

def _loc(loc_str, expected_seq_length):
    """FeatureLocation from non-compound non-complement location (PRIVATE).
    
    Simple examples,

    >>> _loc("123..456", 1000)
    FeatureLocation(ExactPosition(122),ExactPosition(456))
    >>> _loc("<123..>456", 1000)
    FeatureLocation(BeforePosition(122),AfterPosition(456))

    A more complex location using within positions,

    >>> _loc("(9.10)..(20.25)", 1000)
    FeatureLocation(WithinPosition(8,1),WithinPosition(20,5))

    Zero length between feature,

    >>> _loc("123^124", 1000)
    FeatureLocation(ExactPosition(123),ExactPosition(123))
    
    The expected sequence length is needed for a special case, a between
    position at the start/end of a circular genome:

    >>> _loc("1000^1", 1000)
    FeatureLocation(ExactPosition(1000),ExactPosition(1000))
    
    Apart from this special case, between positions P^Q must have P+1==Q,

    >>> _loc("123^456", 1000)
    Traceback (most recent call last):
       ...
    ValueError: Invalid between location '123^456'
    """
    try:
        s, e = loc_str.split("..")
    except ValueError:
        assert ".." not in loc_str
        if "^" in loc_str:
            #A between location like "67^68" (one based counting) is a
            #special case (note it has zero length). In python slice
            #notation this is 67:67, a zero length slice.  See Bug 2622
            #Further more, on a circular genome of length N you can have
            #a location N^1 meaning the junction at the origin. See Bug 3098.
            #NOTE - We can imagine between locations like "2^4", but this
            #is just "3".  Similarly, "2^5" is just "3..4"
            s, e = loc_str.split("^")
            if int(s)+1==int(e):
                pos = _pos(s)
            elif int(s)==expected_seq_length and e=="1":
                pos = _pos(s)
            else:
                raise ValueError("Invalid between location %s" % repr(loc_str))
            return SeqFeature.FeatureLocation(pos, pos)
        else:
            #e.g. "123"
            s = loc_str
            e = loc_str
    return SeqFeature.FeatureLocation(_pos(s,-1), _pos(e))

def _split_compound_loc(compound_loc):
    """Split a tricky compound location string (PRIVATE).
    
    >>> list(_split_compound_loc("123..145"))
    ['123..145']
    >>> list(_split_compound_loc("123..145,200..209"))
    ['123..145', '200..209']
    >>> list(_split_compound_loc("one-of(200,203)..300"))
    ['one-of(200,203)..300']
    >>> list(_split_compound_loc("complement(123..145),200..209"))
    ['complement(123..145)', '200..209']
    >>> list(_split_compound_loc("123..145,one-of(200,203)..209"))
    ['123..145', 'one-of(200,203)..209']
    >>> list(_split_compound_loc("123..145,one-of(200,203)..one-of(209,211),300"))
    ['123..145', 'one-of(200,203)..one-of(209,211)', '300']
    >>> list(_split_compound_loc("123..145,complement(one-of(200,203)..one-of(209,211)),300"))
    ['123..145', 'complement(one-of(200,203)..one-of(209,211))', '300']
    >>> list(_split_compound_loc("123..145,200..one-of(209,211),300"))
    ['123..145', '200..one-of(209,211)', '300']
    >>> list(_split_compound_loc("123..145,200..one-of(209,211)"))
    ['123..145', '200..one-of(209,211)']
    """
    if "one-of(" in compound_loc:
        #Hard case
        while "," in compound_loc:
            assert compound_loc[0] != ","
            assert compound_loc[0:2] != ".."
            i = compound_loc.find(",")
            part = compound_loc[:i]
            compound_loc = compound_loc[i:] #includes the comma
            while part.count("(") > part.count(")"):
                assert "one-of(" in part, (part, compound_loc)
                i = compound_loc.find(")")
                part += compound_loc[:i+1]
                compound_loc = compound_loc[i+1:]
            if compound_loc.startswith(".."):
                i = compound_loc.find(",")
                if i==-1:
                    part += compound_loc
                    compound_loc = ""
                else:
                    part += compound_loc[:i]
                    compound_loc = compound_loc[i:] #includes the comma
            while part.count("(") > part.count(")"):
                assert part.count("one-of(") == 2
                i = compound_loc.find(")")
                part += compound_loc[:i+1]
                compound_loc = compound_loc[i+1:]
            if compound_loc.startswith(","):
                compound_loc = compound_loc[1:]
            assert part
            yield part
        if compound_loc:
            yield compound_loc
    else:
        #Easy case
        for part in compound_loc.split(","):
            yield part

class Iterator:
    """Iterator interface to move over a file of GenBank entries one at a time.
    """
    def __init__(self, handle, parser = None):
        """Initialize the iterator.

        Arguments:
        o handle - A handle with GenBank entries to iterate through.
        o parser - An optional parser to pass the entries through before
        returning them. If None, then the raw entry will be returned.
        """
        self.handle = handle
        self._parser = parser

    def __next__(self):
        """Return the next GenBank record from the handle.

        Will return None if we ran out of records.
        """
        if self._parser is None:
            lines = []
            while True:
                line = self.handle.readline()
                if not line : return None #Premature end of file?
                lines.append(line)
                if line.rstrip() == "//" : break
            return "".join(lines)
        try:
            return self._parser.parse(self.handle)
        except StopIteration:
            return None

    def __iter__(self):
        return iter(self.__next__, None)

class ParserFailureError(Exception):
    """Failure caused by some kind of problem in the parser.
    """
    pass

class LocationParserError(Exception):
    """Could not Properly parse out a location from a GenBank file.
    """
    pass
                                                          
class FeatureParser:
    """Parse GenBank files into Seq + Feature objects.
    """
    def __init__(self, debug_level = 0, use_fuzziness = 1, 
                 feature_cleaner = FeatureValueCleaner()):
        """Initialize a GenBank parser and Feature consumer.

        Arguments:
        o debug_level - An optional argument that species the amount of
        debugging information the parser should spit out. By default we have
        no debugging info (the fastest way to do things), but if you want
        you can set this as high as two and see exactly where a parse fails.
        o use_fuzziness - Specify whether or not to use fuzzy representations.
        The default is 1 (use fuzziness).
        o feature_cleaner - A class which will be used to clean out the
        values of features. This class must implement the function 
        clean_value. GenBank.utils has a "standard" cleaner class, which
        is used by default.
        """
        self._scanner = GenBankScanner(debug_level)
        self.use_fuzziness = use_fuzziness
        self._cleaner = feature_cleaner

    def parse(self, handle):
        """Parse the specified handle.
        """
        self._consumer = _FeatureConsumer(self.use_fuzziness, 
                                          self._cleaner)
        self._scanner.feed(handle, self._consumer)
        return self._consumer.data

class RecordParser:
    """Parse GenBank files into Record objects
    """
    def __init__(self, debug_level = 0):
        """Initialize the parser.

        Arguments:
        o debug_level - An optional argument that species the amount of
        debugging information the parser should spit out. By default we have
        no debugging info (the fastest way to do things), but if you want
        you can set this as high as two and see exactly where a parse fails.
        """
        self._scanner = GenBankScanner(debug_level)

    def parse(self, handle):
        """Parse the specified handle into a GenBank record.
        """
        self._consumer = _RecordConsumer()
        self._scanner.feed(handle, self._consumer)
        return self._consumer.data

class _BaseGenBankConsumer(AbstractConsumer):
    """Abstract GenBank consumer providing useful general functions.

    This just helps to eliminate some duplication in things that most
    GenBank consumers want to do.
    """
    # Special keys in GenBank records that we should remove spaces from
    # For instance, \translation keys have values which are proteins and
    # should have spaces and newlines removed from them. This class
    # attribute gives us more control over specific formatting problems.
    remove_space_keys = ["translation"]

    def __init__(self):
        pass

    def _split_keywords(self, keyword_string):
        """Split a string of keywords into a nice clean list.
        """
        # process the keywords into a python list
        if keyword_string == "" or keyword_string == ".":
            keywords = ""
        elif keyword_string[-1] == '.':
            keywords = keyword_string[:-1]
        else:
            keywords = keyword_string
        keyword_list = keywords.split(';')
        clean_keyword_list = [x.strip() for x in keyword_list]
        return clean_keyword_list

    def _split_accessions(self, accession_string):
        """Split a string of accession numbers into a list.
        """
        # first replace all line feeds with spaces
        # Also, EMBL style accessions are split with ';'
        accession = accession_string.replace("\n", " ").replace(";"," ")

        return [x.strip() for x in accession.split() if x.strip()]

    def _split_taxonomy(self, taxonomy_string):
        """Split a string with taxonomy info into a list.
        """
        if not taxonomy_string or taxonomy_string==".":
            #Missing data, no taxonomy
            return []
        
        if taxonomy_string[-1] == '.':
            tax_info = taxonomy_string[:-1]
        else:
            tax_info = taxonomy_string
        tax_list = tax_info.split(';')
        new_tax_list = []
        for tax_item in tax_list:
            new_items = tax_item.split("\n")
            new_tax_list.extend(new_items)
        while '' in new_tax_list:
            new_tax_list.remove('')
        clean_tax_list = [x.strip() for x in new_tax_list]

        return clean_tax_list

    def _clean_location(self, location_string):
        """Clean whitespace out of a location string.

        The location parser isn't a fan of whitespace, so we clean it out
        before feeding it into the parser.
        """
        #Originally this imported string.whitespace and did a replace
        #via a loop.  It's simpler to just split on whitespace and rejoin
        #the string - and this avoids importing string too.  See Bug 2684.
        return ''.join(location_string.split())

    def _remove_newlines(self, text):
        """Remove any newlines in the passed text, returning the new string.
        """
        # get rid of newlines in the qualifier value
        newlines = ["\n", "\r"]
        for ws in newlines:
            text = text.replace(ws, "")

        return text

    def _normalize_spaces(self, text):
        """Replace multiple spaces in the passed text with single spaces.
        """
        # get rid of excessive spaces
        text_parts = text.split(" ")
        text_parts = [_f for _f in text_parts if _f]
        return ' '.join(text_parts)

    def _remove_spaces(self, text):
        """Remove all spaces from the passed text.
        """
        return text.replace(" ", "")

    def _convert_to_python_numbers(self, start, end):
        """Convert a start and end range to python notation.

        In GenBank, starts and ends are defined in "biological" coordinates,
        where 1 is the first base and [i, j] means to include both i and j.

        In python, 0 is the first base and [i, j] means to include i, but
        not j. 

        So, to convert "biological" to python coordinates, we need to 
        subtract 1 from the start, and leave the end and things should
        be converted happily.
        """
        new_start = start - 1
        new_end = end

        return new_start, new_end

class _FeatureConsumer(_BaseGenBankConsumer):
    """Create a SeqRecord object with Features to return.

    Attributes:
    o use_fuzziness - specify whether or not to parse with fuzziness in
    feature locations.
    o feature_cleaner - a class that will be used to provide specialized
    cleaning-up of feature values.
    """
    def __init__(self, use_fuzziness, feature_cleaner = None):
        from Bio.SeqRecord import SeqRecord
        _BaseGenBankConsumer.__init__(self)
        self.data = SeqRecord(None, id = None)
        self.data.id = None
        self.data.description = ""

        self._use_fuzziness = use_fuzziness
        self._feature_cleaner = feature_cleaner

        self._seq_type = ''
        self._seq_data = []
        self._cur_reference = None
        self._cur_feature = None
        self._cur_qualifier_key = None
        self._cur_qualifier_value = None
        self._expected_size = None

    def locus(self, locus_name):
        """Set the locus name is set as the name of the Sequence.
        """
        self.data.name = locus_name

    def size(self, content):
        """Record the sequence length."""
        self._expected_size = int(content)

    def residue_type(self, type):
        """Record the sequence type so we can choose an appropriate alphabet.
        """
        self._seq_type = type

    def data_file_division(self, division):
        self.data.annotations['data_file_division'] = division

    def date(self, submit_date):
        self.data.annotations['date'] = submit_date 

    def definition(self, definition):
        """Set the definition as the description of the sequence.
        """
        if self.data.description:
            #Append to any existing description
            #e.g. EMBL files with two DE lines.
            self.data.description += " " + definition
        else:
            self.data.description = definition

    def accession(self, acc_num):
        """Set the accession number as the id of the sequence.

        If we have multiple accession numbers, the first one passed is
        used.
        """
        new_acc_nums = self._split_accessions(acc_num)

        #Also record them ALL in the annotations
        try:
            #On the off chance there was more than one accession line:
            for acc in new_acc_nums:
                #Prevent repeat entries
                if acc not in self.data.annotations['accessions']:
                    self.data.annotations['accessions'].append(acc)
        except KeyError:
            self.data.annotations['accessions'] = new_acc_nums

        # if we haven't set the id information yet, add the first acc num
        if self.data.id is None:
            if len(new_acc_nums) > 0:
                #self.data.id = new_acc_nums[0]
                #Use the FIRST accession as the ID, not the first on this line!
                self.data.id = self.data.annotations['accessions'][0]

    def wgs(self, content):
        self.data.annotations['wgs'] = content.split('-')

    def add_wgs_scafld(self, content):
        self.data.annotations.setdefault('wgs_scafld',[]).append(content.split('-'))

    def nid(self, content):
        self.data.annotations['nid'] = content

    def pid(self, content):
        self.data.annotations['pid'] = content

    def version(self, version_id):
        #Want to use the versioned accession as the record.id
        #This comes from the VERSION line in GenBank files, or the
        #obsolete SV line in EMBL.  For the new EMBL files we need
        #both the version suffix from the ID line and the accession
        #from the AC line.
        if version_id.count(".")==1 and version_id.split(".")[1].isdigit():
            self.accession(version_id.split(".")[0])
            self.version_suffix(version_id.split(".")[1])
        else:
            #For backwards compatibility...
            self.data.id = version_id

    def project(self, content):
        """Handle the information from the PROJECT line as a list of projects.

        e.g.
        PROJECT     GenomeProject:28471

        or:
        PROJECT     GenomeProject:13543  GenomeProject:99999

        This is stored as dbxrefs in the SeqRecord to be consistent with the
        projected switch of this line to DBLINK in future GenBank versions.
        Note the NCBI plan to replace "GenomeProject:28471" with the shorter
        "Project:28471" as part of this transition.
        """
        content = content.replace("GenomeProject:", "Project:")
        self.data.dbxrefs.extend([p for p in content.split() if p])

    def dblink(self, content):
        """Store DBLINK cross references as dbxrefs in our record object.

        This line type is expected to replace the PROJECT line in 2009. e.g.

        During transition:
        
        PROJECT     GenomeProject:28471
        DBLINK      Project:28471
                    Trace Assembly Archive:123456

        Once the project line is dropped:

        DBLINK      Project:28471
                    Trace Assembly Archive:123456

        Note GenomeProject -> Project.

        We'll have to see some real examples to be sure, but based on the
        above example we can expect one reference per line.
        """
        #During the transition period with both PROJECT and DBLINK lines,
        #we don't want to add the same cross reference twice.
        if content.strip() not in self.data.dbxrefs:
            self.data.dbxrefs.append(content.strip())

    def version_suffix(self, version):
        """Set the version to overwrite the id.

        Since the verison provides the same information as the accession
        number, plus some extra info, we set this as the id if we have
        a version.
        """
        #e.g. GenBank line:
        #VERSION     U49845.1  GI:1293613
        #or the obsolete EMBL line:
        #SV   U49845.1
        #Scanner calls consumer.version("U49845.1")
        #which then calls consumer.version_suffix(1)
        #
        #e.g. EMBL new line:
        #ID   X56734; SV 1; linear; mRNA; STD; PLN; 1859 BP.
        #Scanner calls consumer.version_suffix(1)
        assert version.isdigit()
        self.data.annotations['sequence_version'] = int(version)

    def db_source(self, content):
        self.data.annotations['db_source'] = content.rstrip()

    def gi(self, content):
        self.data.annotations['gi'] = content

    def keywords(self, content):
        self.data.annotations['keywords'] = self._split_keywords(content)

    def segment(self, content):
        self.data.annotations['segment'] = content

    def source(self, content):
        #Note that some software (e.g. VectorNTI) may produce an empty
        #source (rather than using a dot/period as might be expected).
        if content == "":
            source_info = ""
        elif content[-1] == '.':
            source_info = content[:-1]
        else:
            source_info = content
        self.data.annotations['source'] = source_info

    def organism(self, content):
        self.data.annotations['organism'] = content

    def taxonomy(self, content):
        """Records (another line of) the taxonomy lineage.
        """
        lineage = self._split_taxonomy(content)
        try:
            self.data.annotations['taxonomy'].extend(lineage)
        except KeyError:
            self.data.annotations['taxonomy'] = lineage
        
    def reference_num(self, content):
        """Signal the beginning of a new reference object.
        """
        # if we have a current reference that hasn't been added to
        # the list of references, add it.
        if self._cur_reference is not None:
            self.data.annotations['references'].append(self._cur_reference)
        else:
            self.data.annotations['references'] = []

        self._cur_reference = SeqFeature.Reference()

    def reference_bases(self, content):
        """Attempt to determine the sequence region the reference entails.

        Possible types of information we may have to deal with:
        
        (bases 1 to 86436)
        (sites)
        (bases 1 to 105654; 110423 to 111122)
        1  (residues 1 to 182)
        """
        # first remove the parentheses or other junk
        ref_base_info = content[1:-1]

        all_locations = []
        # parse if we've got 'bases' and 'to'
        if ref_base_info.find('bases') != -1 and \
            ref_base_info.find('to') != -1:
            # get rid of the beginning 'bases'
            ref_base_info = ref_base_info[5:]
            locations = self._split_reference_locations(ref_base_info)
            all_locations.extend(locations)
        elif (ref_base_info.find("residues") >= 0 and
              ref_base_info.find("to") >= 0):
            residues_start = ref_base_info.find("residues")
            # get only the information after "residues"
            ref_base_info = ref_base_info[(residues_start + len("residues ")):]
            locations = self._split_reference_locations(ref_base_info)
            all_locations.extend(locations)

        # make sure if we are not finding information then we have
        # the string 'sites' or the string 'bases'
        elif (ref_base_info == 'sites' or
              ref_base_info.strip() == 'bases'):
            pass
        # otherwise raise an error
        else:
            raise ValueError("Could not parse base info %s in record %s" %
                             (ref_base_info, self.data.id))

        self._cur_reference.location = all_locations

    def _split_reference_locations(self, location_string):
        """Get reference locations out of a string of reference information
        
        The passed string should be of the form:

            1 to 20; 20 to 100

        This splits the information out and returns a list of location objects
        based on the reference locations.
        """
        # split possibly multiple locations using the ';'
        all_base_info = location_string.split(';')

        new_locations = []
        for base_info in all_base_info:
            start, end = base_info.split('to')
            new_start, new_end = \
              self._convert_to_python_numbers(int(start.strip()),
                                              int(end.strip()))
            this_location = SeqFeature.FeatureLocation(new_start, new_end)
            new_locations.append(this_location)
        return new_locations

    def authors(self, content):
        if self._cur_reference.authors:
            self._cur_reference.authors += ' ' + content
        else:
            self._cur_reference.authors = content

    def consrtm(self, content):
        if self._cur_reference.consrtm:
            self._cur_reference.consrtm += ' ' + content
        else:
            self._cur_reference.consrtm = content

    def title(self, content):
        if self._cur_reference is None:
            import warnings
            warnings.warn("GenBank TITLE line without REFERENCE line.")
        elif self._cur_reference.title:
            self._cur_reference.title += ' ' + content
        else:
            self._cur_reference.title = content

    def journal(self, content):
        if self._cur_reference.journal:
            self._cur_reference.journal += ' ' + content
        else:
            self._cur_reference.journal = content

    def medline_id(self, content):
        self._cur_reference.medline_id = content

    def pubmed_id(self, content):
        self._cur_reference.pubmed_id = content

    def remark(self, content):
        """Deal with a reference comment."""
        if self._cur_reference.comment:
            self._cur_reference.comment += ' ' + content
        else:
            self._cur_reference.comment = content

    def comment(self, content):
        try:
            self.data.annotations['comment'] += "\n" + "\n".join(content)
        except KeyError:
            self.data.annotations['comment'] = "\n".join(content)

    def features_line(self, content):
        """Get ready for the feature table when we reach the FEATURE line.
        """
        self.start_feature_table()

    def start_feature_table(self):
        """Indicate we've got to the start of the feature table.
        """
        # make sure we've added on our last reference object
        if self._cur_reference is not None:
            self.data.annotations['references'].append(self._cur_reference)
            self._cur_reference = None

    def _add_feature(self):
        """Utility function to add a feature to the SeqRecord.

        This does all of the appropriate checking to make sure we haven't
        left any info behind, and that we are only adding info if it
        exists.
        """
        if self._cur_feature:
            # if we have a left over qualifier, add it to the qualifiers
            # on the current feature
            self._add_qualifier()

            self._cur_qualifier_key = ''
            self._cur_qualifier_value = ''
            self.data.features.append(self._cur_feature)
            
    def feature_key(self, content):
        # if we already have a feature, add it on
        self._add_feature()

        # start a new feature
        self._cur_feature = SeqFeature.SeqFeature()
        self._cur_feature.type = content

        # assume positive strand to start with if we have DNA or cDNA
        # (labelled as mRNA). The complement in the location will 
        # change this later if something is on the reverse strand
        if self._seq_type.find("DNA") >= 0 or self._seq_type.find("mRNA") >= 0:
            self._cur_feature.strand = 1

    def location(self, content):
        """Parse out location information from the location string.

        This uses a comprehensive but slow spark based parser to do the
        parsing, and then translates the results of the parse into appropriate
        Location objects.
        """
        # --- first preprocess the location for the spark parser
        
        # we need to clean up newlines and other whitespace inside
        # the location before feeding it to the parser.
        # locations should have no whitespace whatsoever based on the
        # grammer
        location_line = self._clean_location(content)

        # Older records have junk like replace(266,"c") in the
        # location line. Newer records just replace this with
        # the number 266 and have the information in a more reasonable
        # place. So we'll just grab out the number and feed this to the
        # parser. We shouldn't really be losing any info this way.
        if location_line.find('replace') != -1:
            comma_pos = location_line.find(',')
            location_line = location_line[8:comma_pos]
        
        cur_feature = self._cur_feature

        #Handle top level complement here for speed        
        if location_line.startswith("complement("):
            assert location_line.endswith(")")
            location_line = location_line[11:-1]
            cur_feature.strand = -1
            #And continue...
            

        #Special case handling of the most common cases for speed
        if _re_simple_location.match(location_line):
            #e.g. "123..456"
            s, e = location_line.split("..")
            cur_feature.location = SeqFeature.FeatureLocation(int(s)-1,
                                                              int(e))
            return
        if _re_simple_compound.match(location_line):
            #e.g. join(<123..456,480..>500)
            i = location_line.find("(")
            cur_feature.location_operator = location_line[:i]
            #we can split on the comma because these are simple locations
            for part in location_line[i+1:-1].split(","):
                s, e = part.split("..")
                f = SeqFeature.SeqFeature(SeqFeature.FeatureLocation(int(s)-1,
                                                                     int(e)),
                        location_operator=cur_feature.location_operator,
                        strand=cur_feature.strand, type=cur_feature.type)
                cur_feature.sub_features.append(f)
            s = cur_feature.sub_features[0].location.start
            e = cur_feature.sub_features[-1].location.end
            cur_feature.location = SeqFeature.FeatureLocation(s,e)
            return
        
        #Handle the general case with more complex regular expressions
        if _re_complex_location.match(location_line):
            #e.g. "AL121804.2:41..610"
            if ":" in location_line:
                cur_feature.ref, location_line = location_line.split(":")
            cur_feature.location = _loc(location_line, self._expected_size)
            return
        if _re_complex_compound.match(location_line):
            i = location_line.find("(")
            cur_feature.location_operator = location_line[:i]
            #Can't split on the comma because of ositions like one-of(1,2,3)
            for part in _split_compound_loc(location_line[i+1:-1]):
                if part.startswith("complement("):
                    assert part[-1]==")"
                    part = part[11:-1]
                    assert cur_feature.strand != -1, "Double complement?"
                    strand = -1
                else:
                    strand = cur_feature.strand
                if ":" in part:
                    ref, part = part.split(":")
                else:
                    ref = None
                try:
                    loc = _loc(part, self._expected_size)
                except ValueError as err:
                    print(location_line)
                    print(part)
                    raise err
                f = SeqFeature.SeqFeature(location=loc, ref=ref,
                        location_operator=cur_feature.location_operator,
                        strand=strand, type=cur_feature.type)
                cur_feature.sub_features.append(f)
            # Historically a join on the reverse strand has been represented
            # in Biopython with both the parent SeqFeature and its children
            # (the exons for a CDS) all given a strand of -1.  Likewise, for
            # a join feature on the forward strand they all have strand +1.
            # However, we must also consider evil mixed strand examples like
            # this, join(complement(69611..69724),139856..140087,140625..140650)
            strands = set(sf.strand for sf in cur_feature.sub_features)
            if len(strands)==1:
                cur_feature.strand = cur_feature.sub_features[0].strand
            else:
                cur_feature.strand = None # i.e. mixed strands
            s = cur_feature.sub_features[0].location.start
            e = cur_feature.sub_features[-1].location.end
            cur_feature.location = SeqFeature.FeatureLocation(s,e)
            return
        #Not recognised
        raise LocationParserError(location_line)

    def _add_qualifier(self):
        """Add a qualifier to the current feature without loss of info.

        If there are multiple qualifier keys with the same name we
        would lose some info in the dictionary, so we append a unique
        number to the end of the name in case of conflicts.
        """
        # if we've got a key from before, add it to the dictionary of
        # qualifiers
        if self._cur_qualifier_key:
            key = self._cur_qualifier_key
            value = "".join(self._cur_qualifier_value)
            if self._feature_cleaner is not None:
                value = self._feature_cleaner.clean_value(key, value)
            # if the qualifier name exists, append the value
            if key in self._cur_feature.qualifiers:
                self._cur_feature.qualifiers[key].append(value)
            # otherwise start a new list of the key with its values
            else:
                self._cur_feature.qualifiers[key] = [value]

    def feature_qualifier_name(self, content_list):
        """When we get a qualifier key, use it as a dictionary key.
        
        We receive a list of keys, since you can have valueless keys such as
        /pseudo which would be passed in with the next key (since no other
        tags separate them in the file)
        """
        for content in content_list:
            # add a qualifier if we've got one
            self._add_qualifier()

            # remove the / and = from the qualifier if they're present
            qual_key = content.replace('/', '')
            qual_key = qual_key.replace('=', '')
            qual_key = qual_key.strip()
            
            self._cur_qualifier_key = qual_key
            self._cur_qualifier_value = []
        
    def feature_qualifier_description(self, content):
        # get rid of the quotes surrounding the qualifier if we've got 'em
        qual_value = content.replace('"', '')
        
        self._cur_qualifier_value.append(qual_value)

    def contig_location(self, content):
        """Deal with CONTIG information."""
        #Historically this was stored as a SeqFeature object, but it was
        #stored under record.annotations["contig"] and not under
        #record.features with the other SeqFeature objects.
        #
        #The CONTIG location line can include additional tokens like
        #Gap(), Gap(100) or Gap(unk100) which are not used in the feature
        #location lines, so storing it using SeqFeature based location
        #objects is difficult.
        #
        #We now store this a string, which means for BioSQL we are now in
        #much better agreement with how BioPerl records the CONTIG line
        #in the database.
        #
        #NOTE - This code assumes the scanner will return all the CONTIG
        #lines already combined into one long string!
        self.data.annotations["contig"] = content

    def origin_name(self, content):
        pass

    def base_count(self, content):
        pass

    def base_number(self, content):
        pass

    def sequence(self, content):
        """Add up sequence information as we get it.

        To try and make things speedier, this puts all of the strings
        into a list of strings, and then uses string.join later to put
        them together. Supposedly, this is a big time savings
        """
        new_seq = content.replace(' ', '')
        new_seq = new_seq.upper()

        self._seq_data.append(new_seq)

    def record_end(self, content):
        """Clean up when we've finished the record.
        """
        from Bio import Alphabet
        from Bio.Alphabet import IUPAC
        from Bio.Seq import Seq, UnknownSeq

        #Try and append the version number to the accession for the full id
        if self.data.id is None:
            assert 'accessions' not in self.data.annotations, \
                   self.data.annotations['accessions']
            self.data.id = self.data.name #Good fall back?
        elif self.data.id.count('.') == 0:
            try:
                self.data.id+='.%i' % self.data.annotations['sequence_version']
            except KeyError:
                pass
        
        # add the last feature in the table which hasn't been added yet
        self._add_feature()

        # add the sequence information
        # first, determine the alphabet
        # we default to an generic alphabet if we don't have a
        # seq type or have strange sequence information.
        seq_alphabet = Alphabet.generic_alphabet

        # now set the sequence
        sequence = "".join(self._seq_data)

        if self._expected_size is not None \
        and len(sequence) != 0 \
        and self._expected_size != len(sequence):
            import warnings
            warnings.warn("Expected sequence length %i, found %i (%s)." \
                          % (self._expected_size, len(sequence), self.data.id))

        if self._seq_type:
            # mRNA is really also DNA, since it is actually cDNA
            if self._seq_type.find('DNA') != -1 or \
               self._seq_type.find('mRNA') != -1:
                seq_alphabet = IUPAC.ambiguous_dna
            # are there ever really RNA sequences in GenBank?
            elif self._seq_type.find('RNA') != -1:
                #Even for data which was from RNA, the sequence string
                #is usually given as DNA (T not U).  Bug 2408
                if "T" in sequence and "U" not in sequence:
                    seq_alphabet = IUPAC.ambiguous_dna
                else:
                    seq_alphabet = IUPAC.ambiguous_rna
            elif self._seq_type.find('PROTEIN') != -1:
                seq_alphabet = IUPAC.protein  # or extended protein?
            # work around ugly GenBank records which have circular or
            # linear but no indication of sequence type
            elif self._seq_type in ["circular", "linear"]:
                pass
            # we have a bug if we get here
            else:
                raise ValueError("Could not determine alphabet for seq_type %s"
                                 % self._seq_type)

        if not sequence and self.__expected_size:
            self.data.seq = UnknownSeq(self._expected_size, seq_alphabet)
        else:
            self.data.seq = Seq(sequence, seq_alphabet)

class _RecordConsumer(_BaseGenBankConsumer):
    """Create a GenBank Record object from scanner generated information.
    """
    def __init__(self):
        _BaseGenBankConsumer.__init__(self)
        from . import Record
        self.data = Record.Record()

        self._seq_data = []
        self._cur_reference = None
        self._cur_feature = None
        self._cur_qualifier = None
        
    def wgs(self, content):
        self.data.wgs = content.split('-')

    def add_wgs_scafld(self, content):
        self.data.wgs_scafld.append(content.split('-'))

    def locus(self, content):
        self.data.locus = content

    def size(self, content):
        self.data.size = content

    def residue_type(self, content):
        self.data.residue_type = content

    def data_file_division(self, content):
        self.data.data_file_division = content

    def date(self, content):
        self.data.date = content

    def definition(self, content):
        self.data.definition = content

    def accession(self, content):
        for acc in self._split_accessions(content):
            if acc not in self.data.accession:
                self.data.accession.append(acc)

    def nid(self, content):
        self.data.nid = content

    def pid(self, content):
        self.data.pid = content

    def version(self, content):
        self.data.version = content

    def db_source(self, content):
        self.data.db_source = content.rstrip()

    def gi(self, content):
        self.data.gi = content

    def keywords(self, content):
        self.data.keywords = self._split_keywords(content)

    def project(self, content):
        self.data.projects.extend([p for p in content.split() if p])

    def dblink(self, content):
        self.data.dblinks.append(content)

    def segment(self, content):
        self.data.segment = content

    def source(self, content):
        self.data.source = content

    def organism(self, content):
        self.data.organism = content

    def taxonomy(self, content):
        self.data.taxonomy = self._split_taxonomy(content)

    def reference_num(self, content):
        """Grab the reference number and signal the start of a new reference.
        """
        # check if we have a reference to add
        if self._cur_reference is not None:
            self.data.references.append(self._cur_reference)

        from . import Record
        self._cur_reference = Record.Reference()
        self._cur_reference.number = content

    def reference_bases(self, content):
        self._cur_reference.bases = content

    def authors(self, content):
        self._cur_reference.authors = content

    def consrtm(self, content):
        self._cur_reference.consrtm = content

    def title(self, content):
        if self._cur_reference is None:
            import warnings
            warnings.warn("GenBank TITLE line without REFERENCE line.")
            return
        self._cur_reference.title = content

    def journal(self, content):
        self._cur_reference.journal = content

    def medline_id(self, content):
        self._cur_reference.medline_id = content
        
    def pubmed_id(self, content):
        self._cur_reference.pubmed_id = content

    def remark(self, content):
        self._cur_reference.remark = content
        
    def comment(self, content):
        self.data.comment += "\n".join(content)

    def primary_ref_line(self,content):
        """Data for the PRIMARY line"""
        self.data.primary.append(content)

    def primary(self,content):
        pass
    
    def features_line(self, content):
        """Get ready for the feature table when we reach the FEATURE line.
        """
        self.start_feature_table()

    def start_feature_table(self):
        """Signal the start of the feature table.
        """
        # we need to add on the last reference
        if self._cur_reference is not None:
            self.data.references.append(self._cur_reference)

    def feature_key(self, content):
        """Grab the key of the feature and signal the start of a new feature.
        """
        # first add on feature information if we've got any
        self._add_feature()

        from . import Record
        self._cur_feature = Record.Feature()
        self._cur_feature.key = content

    def _add_feature(self):
        """Utility function to add a feature to the Record.

        This does all of the appropriate checking to make sure we haven't
        left any info behind, and that we are only adding info if it
        exists.
        """
        if self._cur_feature is not None:
            # if we have a left over qualifier, add it to the qualifiers
            # on the current feature
            if self._cur_qualifier is not None:
                self._cur_feature.qualifiers.append(self._cur_qualifier)

            self._cur_qualifier = None
            self.data.features.append(self._cur_feature)

    def location(self, content):
        self._cur_feature.location = self._clean_location(content)

    def feature_qualifier_name(self, content_list):
        """Deal with qualifier names
        
        We receive a list of keys, since you can have valueless keys such as
        /pseudo which would be passed in with the next key (since no other
        tags separate them in the file)
        """
        from . import Record
        for content in content_list:
            # the record parser keeps the /s -- add them if we don't have 'em
            if content.find("/") != 0:
                content = "/%s" % content
            # add on a qualifier if we've got one
            if self._cur_qualifier is not None:
                self._cur_feature.qualifiers.append(self._cur_qualifier)

            self._cur_qualifier = Record.Qualifier()
            self._cur_qualifier.key = content

    def feature_qualifier_description(self, content):
        # if we have info then the qualifier key should have a ='s
        if self._cur_qualifier.key.find("=") == -1:
            self._cur_qualifier.key = "%s=" % self._cur_qualifier.key
        cur_content = self._remove_newlines(content)
        # remove all spaces from the value if it is a type where spaces
        # are not important
        for remove_space_key in self.__class__.remove_space_keys:
            if self._cur_qualifier.key.find(remove_space_key) >= 0:
                cur_content = self._remove_spaces(cur_content)
        self._cur_qualifier.value = self._normalize_spaces(cur_content)

    def base_count(self, content):
        self.data.base_counts = content

    def origin_name(self, content):
        self.data.origin = content

    def contig_location(self, content):
        """Signal that we have contig information to add to the record.
        """
        self.data.contig = self._clean_location(content) 

    def sequence(self, content):
        """Add sequence information to a list of sequence strings.

        This removes spaces in the data and uppercases the sequence, and
        then adds it to a list of sequences. Later on we'll join this
        list together to make the final sequence. This is faster than
        adding on the new string every time.
        """
        new_seq = content.replace(' ', '')
        self._seq_data.append(new_seq.upper())

    def record_end(self, content):
        """Signal the end of the record and do any necessary clean-up.
        """
        # add together all of the sequence parts to create the
        # final sequence string
        self.data.sequence = "".join(self._seq_data)
        # add on the last feature
        self._add_feature()


def _test():
    """Run the Bio.GenBank module's doctests."""
    print("Runing doctests...")
    import doctest
    doctest.testmod()
    print("Done")

if __name__ == "__main__":
    _test()<|MERGE_RESOLUTION|>--- conflicted
+++ resolved
@@ -51,10 +51,6 @@
 from Bio import Entrez
 
 # other Bio.GenBank stuff
-<<<<<<< HEAD
-from . import LocationParser # Obsolete
-=======
->>>>>>> 829a4ae6
 from .utils import FeatureValueCleaner
 from .Scanner import GenBankScanner
 
