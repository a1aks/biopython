# Copyright 2006 by Sean Davis.  All rights reserved.
# This code is part of the Biopython distribution and governed by its
# license.  Please see the LICENSE file that should have been included
# as part of this package.
#
# $Id: __init__.py,v 1.12 2009-04-24 12:03:45 mdehoon Exp $
# Sean Davis <sdavis2 at mail dot nih dot gov>
# National Cancer Institute
# National Institutes of Health
# Bethesda, MD, USA
#

"""Parse Unigene flat file format files such as the Hs.data file.

Here is an overview of the flat file format that this parser deals with:
   Line types/qualifiers:

       ID           UniGene cluster ID
       TITLE        Title for the cluster
       GENE         Gene symbol
       CYTOBAND     Cytological band
       EXPRESS      Tissues of origin for ESTs in cluster
       RESTR_EXPR   Single tissue or development stage contributes 
                    more than half the total EST frequency for this gene.
       GNM_TERMINUS genomic confirmation of presence of a 3' terminus; 
                    T if a non-templated polyA tail is found among 
                    a cluster's sequences; else
                    I if templated As are found in genomic sequence or
                    S if a canonical polyA signal is found on 
                      the genomic sequence
       GENE_ID      Entrez gene identifier associated with at least one
                    sequence in this cluster; 
                    to be used instead of LocusLink.  
       LOCUSLINK    LocusLink identifier associated with at least one
                    sequence in this cluster;  
                    deprecated in favor of GENE_ID
       HOMOL        Homology;
       CHROMOSOME   Chromosome.  For plants, CHROMOSOME refers to mapping
                    on the arabidopsis genome.
       STS          STS
            ACC=         GenBank/EMBL/DDBJ accession number of STS
                         [optional field]
            UNISTS=      identifier in NCBI's UNISTS database
       TXMAP        Transcript map interval
            MARKER=      Marker found on at least one sequence in this
                         cluster
            RHPANEL=     Radiation Hybrid panel used to place marker
       PROTSIM      Protein Similarity data for the sequence with
                    highest-scoring protein similarity in this cluster
            ORG=         Organism
            PROTGI=      Sequence GI of protein
            PROTID=      Sequence ID of protein
            PCT=         Percent alignment
            ALN=         length of aligned region (aa)
       SCOUNT       Number of sequences in the cluster
       SEQUENCE     Sequence
            ACC=         GenBank/EMBL/DDBJ accession number of sequence
            NID=         Unique nucleotide sequence identifier (gi)
            PID=         Unique protein sequence identifier (used for
                         non-ESTs)
            CLONE=       Clone identifier (used for ESTs only)
            END=         End (5'/3') of clone insert read (used for
                         ESTs only) 
            LID=         Library ID; see Hs.lib.info for library name
                         and tissue
            MGC=         5' CDS-completeness indicator; if present, the
                         clone associated with this sequence is believed
                         CDS-complete. A value greater than 511 is the gi
                         of the CDS-complete mRNA matched by the EST,
                         otherwise the value is an indicator of the
                         reliability of the test indicating CDS
                         completeness; higher values indicate more
                         reliable CDS-completeness predictions. 
           SEQTYPE=      Description of the nucleotide sequence.
                         Possible values are mRNA, EST and HTC.
           TRACE=        The Trace ID of the EST sequence, as provided by
                         NCBI Trace Archive
"""


class SequenceLine:
    """Store the information for one SEQUENCE line from a Unigene file

    Initialize with the text part of the SEQUENCE line, or nothing.

    Attributes and descriptions (access as LOWER CASE)
    ACC=         GenBank/EMBL/DDBJ accession number of sequence
    NID=         Unique nucleotide sequence identifier (gi)
    PID=         Unique protein sequence identifier (used for non-ESTs)
    CLONE=       Clone identifier (used for ESTs only)
    END=         End (5'/3') of clone insert read (used for ESTs only) 
    LID=         Library ID; see Hs.lib.info for library name and tissue
    MGC=         5' CDS-completeness indicator; if present, 
                 the clone associated with this sequence  
                 is believed CDS-complete. A value greater than 511
                 is the gi of the CDS-complete mRNA matched by the EST,
                 otherwise the value is an indicator of the reliability
                 of the test indicating CDS completeness;
                 higher values indicate more reliable CDS-completeness
                 predictions. 
    SEQTYPE=     Description of the nucleotide sequence. Possible values
                 are mRNA, EST and HTC.
    TRACE=       The Trace ID of the EST sequence, as provided by NCBI
                 Trace Archive
    """
    
    def __init__(self,text=None):
        self.acc = ''
        self.nid = ''
        self.lid = ''
        self.pid = ''
        self.clone = ''
        self.image = ''
        self.is_image = False
        self.end = ''
        self.mgc = ''
        self.seqtype = ''
        self.trace = ''
        if not text==None:
            self.text=text
            self._init_from_text(text)

    def _init_from_text(self,text):
        parts = text.split('; ');
        for part in parts:
            key, val = part.split("=")
            if key=='CLONE':
                if val[:5]=='IMAGE':
                    self.is_image=True
                    self.image = val[6:]
            setattr(self,key.lower(),val)

    def __repr__(self):
        return self.text
        

class ProtsimLine:
    """Store the information for one PROTSIM line from a Unigene file

    Initialize with the text part of the PROTSIM line, or nothing.

    Attributes and descriptions (access as LOWER CASE)
    ORG=         Organism
    PROTGI=      Sequence GI of protein
    PROTID=      Sequence ID of protein
    PCT=         Percent alignment
    ALN=         length of aligned region (aa)
    """

    def __init__(self,text=None):
        self.org = ''
        self.protgi = ''
        self.protid = ''
        self.pct = ''
        self.aln = ''
        if not text==None:
            self.text=text
            self._init_from_text(text)

    def _init_from_text(self,text):
        parts = text.split('; ');
        
        for part in parts:
            key, val = part.split("=")
            setattr(self,key.lower(),val)

    def __repr__(self):
        return self.text
        

class STSLine:
    """Store the information for one STS line from a Unigene file

    Initialize with the text part of the STS line, or nothing.

    Attributes and descriptions (access as LOWER CASE)

    ACC=         GenBank/EMBL/DDBJ accession number of STS [optional field]
    UNISTS=      identifier in NCBI's UNISTS database
    """

    def __init__(self,text=None):
        self.acc = ''
        self.unists = ''
        if not text==None:
            self.text=text
            self._init_from_text(text)

    def _init_from_text(self,text):
        parts = text.split(' ');
        
        for part in parts:
            key, val = part.split("=")
            setattr(self,key.lower(),val)

    def __repr__(self):
        return self.text
        

class Record:
    """Store a Unigene record

    Here is what is stored:
    
        self.ID           = ''  # ID line
        self.species      = ''  # Hs, Bt, etc.
        self.title        = ''  # TITLE line
        self.symbol       = ''  # GENE line
        self.cytoband     = ''  # CYTOBAND line
        self.express      = []  # EXPRESS line, parsed on ';'
                                # Will be an array of strings
        self.restr_expr   = ''  # RESTR_EXPR line
        self.gnm_terminus = ''  # GNM_TERMINUS line
        self.gene_id      = ''  # GENE_ID line
        self.locuslink    = ''  # LOCUSLINK line
        self.homol        = ''  # HOMOL line
        self.chromosome   = ''  # CHROMOSOME line
        self.protsim      = []  # PROTSIM entries, array of Protsims
                                # Type ProtsimLine
        self.sequence     = []  # SEQUENCE entries, array of Sequence entries
                                # Type SequenceLine
        self.sts          = []  # STS entries, array of STS entries
                                # Type STSLine
        self.txmap        = []  # TXMAP entries, array of TXMap entries
    """

    def __init__(self):
        self.ID           = ''  # ID line
        self.species      = ''  # Hs, Bt, etc.
        self.title        = ''  # TITLE line
        self.symbol       = ''  # GENE line
        self.cytoband     = ''  # CYTOBAND line
        self.express      = []  # EXPRESS line, parsed on ';'
        self.restr_expr   = ''  # RESTR_EXPR line
        self.gnm_terminus = ''  # GNM_TERMINUS line
        self.gene_id      = ''  # GENE_ID line
        self.locuslink    = ''  # LOCUSLINK line
        self.homol        = ''  # HOMOL line
        self.chromosome   = ''  # CHROMOSOME line
        self.protsim      = []  # PROTSIM entries, array of Protsims
        self.sequence     = []  # SEQUENCE entries, array of Sequence entries
        self.sts          = []  # STS entries, array of STS entries
        self.txmap        = []  # TXMAP entries, array of TXMap entries

    def __repr__(self):
        return "<%s> %s %s\n%s" % (self.__class__.__name__,
                          self.ID, self.symbol, self.title)

def parse(handle):
    while True:
        record = _read(handle)
        if not record:
            return
        yield record


def read(handle):
    record = _read(handle)
    if not record:
        raise ValueError("No SwissProt record found")
    # We should have reached the end of the record by now
    remainder = handle.read()
    if remainder:
        raise ValueError("More than one SwissProt record found")
    return record


# Everything below is private


def _read(handle):
    UG_INDENT = 12
    record = None
    for line in handle:
        tag, value = line[:UG_INDENT].rstrip(), line[UG_INDENT:].rstrip()
        line = line.rstrip()
        if tag=="ID":
            record = Record()
            record.ID = value
            record.species = record.ID.split('.')[0]
        elif tag=="TITLE":
            record.title = value
        elif tag=="GENE":
            record.symbol = value
        elif tag=="GENE_ID":
            record.gene_id = value
        elif tag=="LOCUSLINK":
            record.locuslink = value
        elif tag=="HOMOL":
            if value=="YES":
                record.homol = True
            elif value=="NO":
                record.homol = True
            else:
                raise ValueError("Cannot parse HOMOL line %s" % line)
        elif tag=="EXPRESS":
            record.express = [word.strip() for word in value.split("|")]
        elif tag=="RESTR_EXPR":
            record.restr_expr = [word.strip() for word in value.split("|")]
        elif tag=="CHROMOSOME":
            record.chromosome = value
        elif tag=="CYTOBAND":
            record.cytoband = value
        elif tag=="PROTSIM":
            protsim = ProtsimLine(value)
            record.protsim.append(protsim)
        elif tag=="SCOUNT":
            scount = int(value)
        elif tag=="SEQUENCE":
            sequence = SequenceLine(value)
            record.sequence.append(sequence)
        elif tag=="STS":
            sts = STSLine(value)
            record.sts.append(sts)
        elif tag=='//':
            if len(record.sequence)!=scount:
                raise ValueError("The number of sequences specified in the record (%d) does not agree with the number of sequences found (%d)" % (scount, len(record.sequence)))
            return record
        else:
            raise ValueError("Unknown tag %s" % tag)
    if record:
        raise ValueError("Unexpected end of stream.")


# Everything below is deprecated


from Bio.ParserSupport import *
import re
<<<<<<< HEAD
=======
import Bio
>>>>>>> a29151f2
import collections

#
# CONSTANTS
#
UG_INDENT=12

class UnigeneSequenceRecord:
    """Store the information for one SEQUENCE line from a Unigene file
    (DEPRECATED).

    Initialize with the text part of the SEQUENCE line, or nothing.

    Attributes and descriptions (access as LOWER CASE)
    ACC=         GenBank/EMBL/DDBJ accession number of sequence
    NID=         Unique nucleotide sequence identifier (gi)
    PID=         Unique protein sequence identifier (used for non-ESTs)
    CLONE=       Clone identifier (used for ESTs only)
    END=         End (5'/3') of clone insert read (used for ESTs only) 
    LID=         Library ID; see Hs.lib.info for library name and tissue
    MGC=         5' CDS-completeness indicator; if present, 
                 the clone associated with this sequence  
                 is believed CDS-complete. A value greater than 511
                 is the gi of the CDS-complete mRNA matched by the EST,
                 otherwise the value is an indicator of the reliability
                 of the test indicating CDS comleteness;
                 higher values indicate more reliable CDS-completeness predictions. 
    SEQTYPE=     Description of the nucleotide sequence. Possible values are
                 mRNA, EST and HTC.
    TRACE=       The Trace ID of the EST sequence, as provided by NCBI Trace Archive
    PERIPHERAL=  Indicator that the sequence is a suboptimal 
                 representative of the gene represented by this cluster.
                 Peripheral sequences are those that are in a cluster
                 which represents a spliced gene without sharing a
                 splice junction with any other sequence.  In many
                 cases, they are unspliced transcripts originating
                 from the gene.

    This class is DEPRECATED; please use the read() function in this module
    instead.
    """
    
    def __init__(self,text=None):
        import warnings
        warnings.warn("Bio.UniGene.UnigeneSequenceRecord is deprecated; please use the read() function in this module instead", Bio.BiopythonDeprecationWarning)
        self.acc = ''
        self.nid = ''
        self.lid = ''
        self.pid = ''
        self.clone = ''
        self.image = ''
        self.is_image = False
        self.end = ''
        self.mgc = ''
        self.seqtype = ''
        self.Trace = ''
        self.peripheral = ''
        if not text==None:
            self.text=text
            return self._init_from_text(text)

    def _init_from_text(self,text):
        parts = text.split('; ');
        for part in parts:
            key,val = re.match('(\w+)=(\S+)',part).groups()
            if key=='CLONE':
                if val[:5]=='IMAGE':
                    self.is_image=True
                    self.image = val[6:]
            setattr(self,key.lower(),val)

    def __repr__(self):
        return self.text
        

class UnigeneProtsimRecord:
    """Store the information for one PROTSIM line from a Unigene file
    (DEPRECATED).

    Initialize with the text part of the PROTSIM line, or nothing.

    Attributes and descriptions (access as LOWER CASE)
    ORG=         Organism
    PROTGI=      Sequence GI of protein
    PROTID=      Sequence ID of protein
    PCT=         Percent alignment
    ALN=         length of aligned region (aa)

    This class is DEPRECATED; please use the read() function in this module
    instead.
    """

    def __init__(self,text=None):
        import warnings
        warnings.warn("Bio.UniGene.UnigeneProtsimRecord is deprecated; please use the read() function in this module instead", Bio.BiopythonDeprecationWarning)
        self.org = ''
        self.protgi = ''
        self.protid = ''
        self.pct = ''
        self.aln = ''
        if not text==None:
            self.text=text
            return self._init_from_text(text)

    def _init_from_text(self,text):
        parts = text.split('; ');
        
        for part in parts:
            key,val = re.match('(\w+)=(\S+)',part).groups()
            setattr(self,key.lower(),val)

    def __repr__(self):
        return self.text
        

class UnigeneSTSRecord:
    """Store the information for one STS line from a Unigene file
    (DEPRECATED).

    Initialize with the text part of the STS line, or nothing.

    Attributes and descriptions (access as LOWER CASE)

    NAME=        Name of STS
    ACC=         GenBank/EMBL/DDBJ accession number of STS [optional field]
    DSEG=        GDB Dsegment number [optional field]
    UNISTS=      identifier in NCBI's UNISTS database

    This class is DEPRECATED; please use the read() function in this module
    instead.
    """

    def __init__(self,text=None):
        import warnings
        warnings.warn("Bio.UniGene.UnigeneSTSRecord is deprecated; please use the read() function in this module instead", Bio.BiopythonDeprecationWarning)
        self.name = ''
        self.acc = ''
        self.dseg = ''
        self.unists = ''
        if not text==None:
            self.text=text
            return self._init_from_text(text)

    def _init_from_text(self,text):
        parts = text.split(' ');
        
        for part in parts:
            key,val = re.match('(\w+)=(\S+)',part).groups()
            setattr(self,key.lower(),val)

    def __repr__(self):
        return self.text
        

class UnigeneRecord:
    """Store a Unigene record (DEPRECATED).

    Here is what is stored:
    
        self.ID           = ''  # ID line
        self.species      = ''  # Hs, Bt, etc.
        self.title        = ''  # TITLE line
        self.symbol       = ''  # GENE line
        self.cytoband     = ''  # CYTOBAND line
        self.express      = []  # EXPRESS line, parsed on ';'
                                # Will be an array of strings
        self.restr_expr   = ''  # RESTR_EXPR line
        self.gnm_terminus = ''  # GNM_TERMINUS line
        self.gene_id      = ''  # GENE_ID line
        self.chromosome   = ''  # CHROMOSOME
        self.protsim      = []  # PROTSIM entries, array of Protsims
                                # Type UnigeneProtsimRecord
        self.sequence     = []  # SEQUENCE entries, array of Sequence entries
                                # Type UnigeneSequenceRecord
        self.sts          = []  # STS entries, array of STS entries
                                # Type UnigeneSTSRecord
        self.txmap        = []  # TXMAP entries, array of TXMap entries

    This class is DEPRECATED; please use the read() function in this module
    instead.
    """

    def __init__(self):
        import warnings
        warnings.warn("Bio.UniGene.UnigeneRecord is deprecated; please use the read() function in this module instead", Bio.BiopythonDeprecationWarning)
        self.ID           = ''  # ID line
        self.species      = ''  # Hs, Bt, etc.
        self.title        = ''  # TITLE line
        self.symbol       = ''  # GENE line
        self.cytoband     = ''  # CYTOBAND line
        self.express      = []  # EXPRESS line, parsed on ';'
        self.restr_expr   = ''  # RESTR_EXPR line
        self.gnm_terminus = ''  # GNM_TERMINUS line
        self.gene_id      = ''  # GENE_ID line
        self.chromosome   = ''  # CHROMOSOME
        self.protsim      = []  # PROTSIM entries, array of Protsims
        self.sequence     = []  # SEQUENCE entries, array of Sequence entries
        self.sts          = []  # STS entries, array of STS entries
        self.txmap        = []  # TXMAP entries, array of TXMap entries

    def __repr__(self):
        return "<%s> %s %s\n%s" % (self.__class__.__name__,
                          self.ID, self.symbol, self.title)


class _RecordConsumer(AbstractConsumer):
    """This class is DEPRECATED; please use the read() function in this module
    instead."""

    def __init__(self):
        import warnings
        warnings.warn("Bio.UniGene._RecordConsumer is deprecated; please use the read() function in this module instead", Bio.BiopythonDeprecationWarning)
        self.unigene_record = UnigeneRecord()
    def ID(self,line):
        self.unigene_record.ID = self._get_single_entry(line)
        self.unigene_record.species = self.unigene_record.ID.split('.')[0]
    def TITLE(self,line):
        self.unigene_record.title = self._get_single_entry(line)
    def GENE(self,line):
        self.unigene_record.symbol = self._get_single_entry(line)
    def EXPRESS(self,line):
        self.unigene_record.express = self._get_array_entry(line,split_on='; ')
    def RESTR_EXPR(self,line):
        self.unigene_record.restr_expr = self._get_single_entry(line)
    def GENE_ID(self,line):
        self.unigene_record.gene_id = self._get_single_entry(line)
    def CHROMOSOME(self,line):
        self.unigene_record.chromosome = self._get_single_entry(line)
    def GENE_ID(self,line):
        self.unigene_record.gene_id = self._get_single_entry(line)
    def SEQUENCE(self,line):
        ug_seqrecord = UnigeneSequenceRecord(self._get_single_entry(line))
        self.unigene_record.sequence.append(ug_seqrecord)
    def PROTSIM(self,line):
        ug_protsimrecord = UnigeneProtsimRecord(self._get_single_entry(line))
        self.unigene_record.protsim.append(ug_protsimrecord)
    def STS(self,line):
        ug_stsrecord = UnigeneSTSRecord(self._get_single_entry(line))
        self.unigene_record.sts.append(ug_stsrecord)
    

    def _get_single_entry(self,line):
        """Consume a single-value line
        """
        return line[UG_INDENT:]

    def _get_array_entry(self,line,split_on):
        """Consume a multi-value line by splitting on split_on
        """
        return line[UG_INDENT:].split(split_on)
    

class _Scanner:
    """Scans a Unigene Flat File Format file (DEPRECATED).

    This class is DEPRECATED; please use the read() function in this module
    instead.
    """

    def __init__(self):
        import warnings
        warnings.warn("Bio.UniGene._Scanner is deprecated; please use the read() function in this module instead", Bio.BiopythonDeprecationWarning)

    def feed(self, handle, consumer):
        """feed(self, handle, consumer)

        Feed events from parsing a Unigene file to a consumer.
        handle is a file-like object, and consumer is a consumer object
        that will receive events as the file is scanned

        """
        consumer.start_record()
        for line in handle:
            tag = line.split(' ')[0]
            line = line.rstrip()
            if line=='//':
                consumer.end_record()
                break
            try:
                f = getattr(consumer, tag)
            except AttributeError:
                print('no method called', tag)
            else:
                if isinstance(f, collections.Callable):
                    f(line)

        
class RecordParser(AbstractParser):
    """This class is DEPRECATED; please use the read() function in this module
    instead."""

    def __init__(self):
        import warnings
        warnings.warn("Bio.UniGene._RecordParser is deprecated; please use the read() function in this module instead", Bio.BiopythonDeprecationWarning)
        self._scanner = _Scanner()
        self._consumer = _RecordConsumer()

    def parse(self, handle):
        if isinstance(handle, File.UndoHandle):
            uhandle = handle
        else:
            uhandle = File.UndoHandle(handle)
            self._scanner.feed(uhandle, self._consumer)
        return self._consumer.unigene_record

class Iterator:
    """This class is DEPRECATED; please use the parse() function in this module
    instead."""

    def __init__(self, handle, parser=None):
        import warnings
        warnings.warn("Bio.UniGene.Iterator is deprecated; please use the parse() function in this module instead", Bio.BiopythonDeprecationWarning)
        self._uhandle = File.UndoHandle(handle)

    def __next__(self):
        self._parser = RecordParser()
        lines = []
        while True:
            line = self._uhandle.readline()
            if not line: break
            if line[:2] == '//':
                break
            lines.append(line)
        if not lines:
            return None
        lines.append('//')
        data = ''.join(lines)
        if self._parser is not None:
            return self._parser.parse(File.StringHandle(data))
        return data

    def __iter__(self):
        return iter(self.__next__, None)<|MERGE_RESOLUTION|>--- conflicted
+++ resolved
@@ -327,10 +327,7 @@
 
 from Bio.ParserSupport import *
 import re
-<<<<<<< HEAD
-=======
 import Bio
->>>>>>> a29151f2
 import collections
 
 #
