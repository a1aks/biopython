--- conflicted
+++ resolved
@@ -41,11 +41,7 @@
     def parse( self, handle ):
         self.reset()
         self.feed( handle )
-<<<<<<< HEAD
-        for key in list(self.queue.keys()):
-=======
         for key in self.queue:
->>>>>>> 83562977
             if( self.queue[ key ] == {} ):
                 if( key[ :15 ] == 'UniGene Cluster' ):
                     self.queue[ 'UniGene Cluster' ] = key[ 16: ]
@@ -202,22 +198,14 @@
             for subitem in item:
                 self.print_item( subitem, level + 1 )
         elif( isinstance( item, UserDict.UserDict ) ):
-<<<<<<< HEAD
-            for subitem in list(item.keys()):
-=======
             for subitem in item:
->>>>>>> 83562977
                 print('%skey is %s' % ( indent, subitem ))
                 self.print_item( item[ subitem ], level + 1 )
         else:
             print(item)
 
     def print_tags( self ):
-<<<<<<< HEAD
-        for key in list(self.queue.keys()):
-=======
         for key in self.queue:
->>>>>>> 83562977
             print('key %s' % key)
             self.print_item( self.queue[ key ] )
 
